--- conflicted
+++ resolved
@@ -335,14 +335,9 @@
           }
         }
         // Filter by workflow id within random Ids
-<<<<<<< HEAD
-        _ <- dataAccess.queryWorkflowSummaries(WorkflowQueryParameters(
-          (randomIds :+ workflow1Id.toString).map(id => WorkflowQueryKey.Id.name -> id))) map { case (response, _) =>
-=======
         _ <- dataAccess.queryWorkflowSummaries(
           WorkflowQueryParameters((randomIds :+ workflow1Id.toString).map(id => WorkflowQueryKey.Id.name -> id))
         ) map { case (response, _) =>
->>>>>>> f8c9ff2a
           val resultsById = response.results groupBy {
             _.name
           }
