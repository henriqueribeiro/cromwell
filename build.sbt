--- conflicted
+++ resolved
@@ -79,8 +79,6 @@
   .dependsOn(common % "test->test")
   .dependsOn(wom % "test->test")
 
-<<<<<<< HEAD
-=======
 lazy val wdlTransformsCascades = (project in wdlTransformsRoot / "cascades")
   .withLibrarySettings("cromwell-wdl-transforms-cascades", wdlDependencies)
   .dependsOn(wdlNewBaseTransforms)
@@ -88,7 +86,6 @@
   .dependsOn(common % "test->test")
   .dependsOn(wom % "test->test")
 
->>>>>>> f8c9ff2a
 lazy val core = project
   .withLibrarySettings("cromwell-core", coreDependencies)
   .dependsOn(wom)
@@ -199,10 +196,7 @@
   .dependsOn(wdlDraft2LanguageFactory % "test->test") // because the WaaS tests init language config with all languages
   .dependsOn(wdlDraft3LanguageFactory % "test->test")
   .dependsOn(wdlBiscayneLanguageFactory % "test->test")
-<<<<<<< HEAD
-=======
   .dependsOn(wdlCascadesLanguageFactory % "test->test")
->>>>>>> f8c9ff2a
   .dependsOn(core % "test->test")
   .dependsOn(ftpFileSystem % "test->test")
   .dependsOn(common % "test->test")
@@ -319,10 +313,7 @@
   .dependsOn(wdlDraft2LanguageFactory)
   .dependsOn(wdlDraft3LanguageFactory)
   .dependsOn(wdlBiscayneLanguageFactory)
-<<<<<<< HEAD
-=======
   .dependsOn(wdlCascadesLanguageFactory)
->>>>>>> f8c9ff2a
   .dependsOn(wom % "test->test")
   .dependsOn(common % "test->test")
 
@@ -368,8 +359,6 @@
   .dependsOn(wdlTransformsBiscayne)
   .dependsOn(common % "test->test")
 
-<<<<<<< HEAD
-=======
 lazy val wdlCascadesLanguageFactory = (project in languageFactoryRoot / "wdl-cascades")
   .withLibrarySettings("wdl-cascades")
   .dependsOn(languageFactoryCore)
@@ -377,7 +366,6 @@
   .dependsOn(wdlTransformsCascades)
   .dependsOn(common % "test->test")
 
->>>>>>> f8c9ff2a
 lazy val `cloud-nio-spi` = (project in cloudNio / "cloud-nio-spi")
   .withLibrarySettings(libraryName = "cloud-nio-spi", dependencies = spiDependencies)
   .dependsOn(common % "test->test")
@@ -424,10 +412,7 @@
   .dependsOn(wdlDraft2LanguageFactory)
   .dependsOn(wdlDraft3LanguageFactory)
   .dependsOn(wdlBiscayneLanguageFactory)
-<<<<<<< HEAD
-=======
   .dependsOn(wdlCascadesLanguageFactory)
->>>>>>> f8c9ff2a
   .dependsOn(engine % "test->test")
   .dependsOn(common % "test->test")
 
