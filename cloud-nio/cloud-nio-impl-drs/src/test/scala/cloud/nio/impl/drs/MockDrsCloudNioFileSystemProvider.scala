--- conflicted
+++ resolved
@@ -13,17 +13,11 @@
                                           IO.raiseError(
                                             new UnsupportedOperationException("mock did not specify a read interpreter")
                                           ),
-<<<<<<< HEAD
-                                        mockResolver: Option[EngineDrsPathResolver] = None,
-                                       )
-  extends DrsCloudNioFileSystemProvider(config, GoogleOauthDrsCredentials(NoCredentials.getInstance, config), drsReadInterpreter) {
-=======
                                         mockResolver: Option[DrsPathResolver] = None
 ) extends DrsCloudNioFileSystemProvider(config,
                                         GoogleOauthDrsCredentials(NoCredentials.getInstance, config),
                                         drsReadInterpreter
     ) {
->>>>>>> f8c9ff2a
 
   override lazy val drsPathResolver: DrsPathResolver =
     mockResolver getOrElse
