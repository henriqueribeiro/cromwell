--- conflicted
+++ resolved
@@ -77,18 +77,6 @@
   }
 
   it should "return a file provider that can read bytes from gcs" in {
-<<<<<<< HEAD
-    val drsPathResolver = new MockEngineDrsPathResolver() {
-      override def resolveDrs(drsPath: String,
-                              fields: NonEmptyList[DrsResolverField.Value],
-                                          ): IO[DrsResolverResponse] = {
-        IO(DrsResolverResponse(gsUri = Option("gs://bucket/object/path")))
-      }
-    }
-
-    val readChannel = mock[ReadableByteChannel]
-    val drsReadInterpreter: DrsReadInterpreter = (_, drsResolverResponse) => {
-=======
     val drsPathResolver = new MockDrsPathResolver() {
       override def resolveDrs(drsPath: String, fields: NonEmptyList[DrsResolverField.Value]): IO[DrsResolverResponse] =
         IO(DrsResolverResponse(gsUri = Option("gs://bucket/object/path")))
@@ -96,7 +84,6 @@
 
     val readChannel = mock[ReadableByteChannel]
     val drsReadInterpreter: DrsReadInterpreter = (_, drsResolverResponse) =>
->>>>>>> f8c9ff2a
       IO(
         (drsResolverResponse.gsUri, drsResolverResponse.googleServiceAccount) match {
           case (Some("gs://bucket/object/path"), None) => readChannel
@@ -112,18 +99,6 @@
   }
 
   it should "return a file provider that can read bytes from an access url" in {
-<<<<<<< HEAD
-    val drsPathResolver = new MockEngineDrsPathResolver() {
-      override def resolveDrs(drsPath: String,
-                              fields: NonEmptyList[DrsResolverField.Value],
-                                          ): IO[DrsResolverResponse] = {
-        IO(DrsResolverResponse(accessUrl = Option(AccessUrl("https://host/object/path", None))))
-      }
-    }
-
-    val readChannel = mock[ReadableByteChannel]
-    val drsReadInterpreter: DrsReadInterpreter = (_, drsResolverResponse) => {
-=======
     val drsPathResolver = new MockDrsPathResolver() {
       override def resolveDrs(drsPath: String, fields: NonEmptyList[DrsResolverField.Value]): IO[DrsResolverResponse] =
         IO(DrsResolverResponse(accessUrl = Option(AccessUrl("https://host/object/path", None))))
@@ -131,7 +106,6 @@
 
     val readChannel = mock[ReadableByteChannel]
     val drsReadInterpreter: DrsReadInterpreter = (_, drsResolverResponse) =>
->>>>>>> f8c9ff2a
       IO(
         drsResolverResponse.accessUrl match {
           case Some(AccessUrl("https://host/object/path", None)) => readChannel
@@ -147,17 +121,10 @@
   }
 
   it should "return a file provider that can return file attributes" in {
-<<<<<<< HEAD
-    val drsPathResolver = new MockEngineDrsPathResolver() {
-      override def resolveDrs(drsPath: String,
-                              fields: NonEmptyList[DrsResolverField.Value],
-                                          ): IO[DrsResolverResponse] = {
-=======
     val drsPathResolver = new MockDrsPathResolver() {
       override def resolveDrs(drsPath: String,
                               fields: NonEmptyList[DrsResolverField.Value]
       ): IO[DrsResolverResponse] = {
->>>>>>> f8c9ff2a
         val instantCreated = Instant.ofEpochMilli(123L)
         val instantUpdated = Instant.ofEpochMilli(456L)
         IO(
