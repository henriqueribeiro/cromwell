--- conflicted
+++ resolved
@@ -6,11 +6,7 @@
 import cats.implicits._
 import cloud.nio.impl.drs.DrsPathResolver.{FatalRetryDisposition, RegularRetryDisposition}
 import cloud.nio.impl.drs.DrsResolverResponseSupport._
-<<<<<<< HEAD
-import common.exception.{AggregatedMessageException, toIO}
-=======
 import common.exception.{toIO, AggregatedMessageException}
->>>>>>> f8c9ff2a
 import common.validation.ErrorOr.ErrorOr
 import io.circe._
 import io.circe.generic.semiauto._
@@ -33,21 +29,12 @@
 
   protected lazy val httpClientBuilder: HttpClientBuilder = {
     val clientBuilder = HttpClientBuilder.create()
-<<<<<<< HEAD
-    if (retryInternally) {
-      val retryHandler = new DrsResolverHttpRequestRetryStrategy(drsConfig)
-      clientBuilder
-        .setRetryHandler(retryHandler)
-        .setServiceUnavailableRetryStrategy(retryHandler)
-    }
-=======
     val retryHandler = new DrsResolverHttpRequestRetryStrategy(drsConfig)
     clientBuilder
       .setRetryHandler(retryHandler)
       .setServiceUnavailableRetryStrategy(retryHandler)
     clientBuilder.setConnectionManager(connectionManager)
     clientBuilder.setConnectionManagerShared(true)
->>>>>>> f8c9ff2a
     clientBuilder
   }
 
@@ -63,17 +50,6 @@
   def makeDrsResolverRequest(drsPath: String, fields: NonEmptyList[DrsResolverField.Value]): DrsResolverRequest =
     DrsResolverRequest(drsPath, currentCloudPlatform, fields)
 
-<<<<<<< HEAD
-  private def makeHttpRequestToDrsResolver(drsPath: String, fields: NonEmptyList[DrsResolverField.Value]): Resource[IO, HttpPost] = {
-    val io = getAccessToken match {
-      case Valid(token) => IO {
-        val postRequest = new HttpPost(drsConfig.drsResolverUrl)
-        val requestJson = DrsResolverRequest(drsPath, fields).asJson.noSpaces
-        postRequest.setEntity(new StringEntity(requestJson, ContentType.APPLICATION_JSON))
-        postRequest.setHeader("Authorization", s"Bearer $token")
-        postRequest
-      }
-=======
   private def makeHttpRequestToDrsResolver(drsPath: String,
                                            fields: NonEmptyList[DrsResolverField.Value]
   ): Resource[IO, HttpPost] = {
@@ -86,20 +62,15 @@
           postRequest.setHeader("Authorization", s"Bearer $token")
           postRequest
         }
->>>>>>> f8c9ff2a
       case Invalid(errors) =>
         IO.raiseError(AggregatedMessageException("Error getting access token", errors.toList))
     }
     Resource.eval(io)
   }
 
-<<<<<<< HEAD
-  private def httpResponseToDrsResolverResponse(drsPathForDebugging: String)(httpResponse: HttpResponse): IO[DrsResolverResponse] = {
-=======
   private def httpResponseToDrsResolverResponse(
     drsPathForDebugging: String
   )(httpResponse: HttpResponse): IO[DrsResolverResponse] = {
->>>>>>> f8c9ff2a
     val responseStatusLine = httpResponse.getStatusLine
     val status = responseStatusLine.getStatusCode
 
@@ -117,21 +88,6 @@
         IO.raiseError(new RuntimeException(retryMessage) with RegularRetryDisposition)
       case _ =>
         val drsResolverResponseEntityOption = Option(httpResponse.getEntity).map(EntityUtils.toString)
-<<<<<<< HEAD
-        val exceptionMsg = errorMessageFromResponse(drsPathForDebugging, drsResolverResponseEntityOption, responseStatusLine, drsConfig.drsResolverUrl)
-        val responseEntityOption = (responseStatusLine.getStatusCode == HttpStatus.SC_OK).valueOrZero(drsResolverResponseEntityOption)
-        val responseContentIO = toIO(responseEntityOption, exceptionMsg)
-
-        responseContentIO.flatMap { responseContent =>
-          IO.fromEither(decode[DrsResolverResponse](responseContent))
-        }.handleErrorWith {
-          e => IO.raiseError(new RuntimeException(s"Unexpected response during DRS resolution: ${ExceptionUtils.getMessage(e)}"))
-        }
-    }
-  }
-
-  private def executeDrsResolverRequest(httpPost: HttpPost): Resource[IO, HttpResponse]= {
-=======
         val exceptionMsg = errorMessageFromResponse(drsPathForDebugging,
                                                     drsResolverResponseEntityOption,
                                                     responseStatusLine,
@@ -154,19 +110,14 @@
   }
 
   private def executeDrsResolverRequest(httpPost: HttpPost): Resource[IO, HttpResponse] =
->>>>>>> f8c9ff2a
     for {
       httpClient <- Resource.fromAutoCloseable(IO(httpClientBuilder.build()))
       httpResponse <- Resource.fromAutoCloseable(IO(httpClient.execute(httpPost)))
     } yield httpResponse
 
-<<<<<<< HEAD
-  def rawDrsResolverResponse(drsPath: String, fields: NonEmptyList[DrsResolverField.Value]): Resource[IO, HttpResponse] = {
-=======
   def rawDrsResolverResponse(drsPath: String,
                              fields: NonEmptyList[DrsResolverField.Value]
   ): Resource[IO, HttpResponse] =
->>>>>>> f8c9ff2a
     for {
       httpPost <- makeHttpRequestToDrsResolver(drsPath, fields)
       response <- executeDrsResolverRequest(httpPost)
@@ -176,16 +127,10 @@
     * Resolves the DRS path through DRS Resolver url provided in the config.
     * Please note, this method returns an IO that would make a synchronous HTTP request to DRS Resolver when run.
     */
-<<<<<<< HEAD
-  def resolveDrs(drsPath: String, fields: NonEmptyList[DrsResolverField.Value]): IO[DrsResolverResponse] = {
-    rawDrsResolverResponse(drsPath, fields).use(httpResponseToDrsResolverResponse(drsPathForDebugging = drsPath))
-  }
-=======
   def resolveDrs(drsPath: String, fields: NonEmptyList[DrsResolverField.Value]): IO[DrsResolverResponse] =
     rawDrsResolverResponse(drsPath, fields).use(
       httpResponseToDrsResolverResponse(drsPathForDebugging = drsPath)
     )
->>>>>>> f8c9ff2a
 
   def openChannel(accessUrl: AccessUrl): IO[ReadableByteChannel] =
     IO {
@@ -245,9 +190,6 @@
   val LocalizationPath: DrsResolverField.Value = Value("localizationPath")
 }
 
-<<<<<<< HEAD
-final case class DrsResolverRequest(url: String, fields: NonEmptyList[DrsResolverField.Value])
-=======
 // We supply a cloud platform value to the DRS service. In cases where the DRS repository
 // has multiple cloud files associated with a DRS link, it will prefer sending a file on the same
 // platform as this Cromwell instance. That is, if a DRS file has copies on both GCP and Azure,
@@ -262,7 +204,6 @@
                                     cloudPlatform: Option[DrsCloudPlatform.Value],
                                     fields: NonEmptyList[DrsResolverField.Value]
 )
->>>>>>> f8c9ff2a
 
 final case class SADataObject(data: Json)
 
@@ -294,25 +235,17 @@
                                      hashes: Option[Map[String, String]] = None,
                                      accessUrl: Option[AccessUrl] = None,
                                      localizationPath: Option[String] = None
-<<<<<<< HEAD
-                               )
-=======
 )
->>>>>>> f8c9ff2a
 
 final case class DrsResolverFailureResponse(response: DrsResolverFailureResponsePayload)
 final case class DrsResolverFailureResponsePayload(text: String)
 
 object DrsResolverResponseSupport {
 
-<<<<<<< HEAD
-  implicit lazy val drsResolverFieldEncoder: Encoder[DrsResolverField.Value] = Encoder.encodeEnumeration(DrsResolverField)
-=======
   implicit lazy val drsResolverFieldEncoder: Encoder[DrsResolverField.Value] =
     Encoder.encodeEnumeration(DrsResolverField)
   implicit lazy val drsResolverCloudPlatformEncoder: Encoder[DrsCloudPlatform.Value] =
     Encoder.encodeEnumeration(DrsCloudPlatform)
->>>>>>> f8c9ff2a
   implicit lazy val drsResolverRequestEncoder: Encoder[DrsResolverRequest] = deriveEncoder
 
   implicit lazy val saDataObjectDecoder: Decoder[SADataObject] = deriveDecoder
@@ -330,10 +263,6 @@
     (array(0), array(1))
   }
 
-<<<<<<< HEAD
-  def errorMessageFromResponse(drsPathForDebugging: String, drsResolverResponseEntityOption: Option[String], responseStatusLine: StatusLine, drsResolverUri: String): String = {
-    val baseMessage = s"Could not access object \'$drsPathForDebugging\'. Status: ${responseStatusLine.getStatusCode}, reason: \'${responseStatusLine.getReasonPhrase}\', DRS Resolver location: \'$drsResolverUri\', message: "
-=======
   def errorMessageFromResponse(drsPathForDebugging: String,
                                drsResolverResponseEntityOption: Option[String],
                                responseStatusLine: StatusLine,
@@ -341,7 +270,6 @@
   ): String = {
     val baseMessage =
       s"Could not access object \'$drsPathForDebugging\'. Status: ${responseStatusLine.getStatusCode}, reason: \'${responseStatusLine.getReasonPhrase}\', DRS Resolver location: \'$drsResolverUri\', message: "
->>>>>>> f8c9ff2a
 
     drsResolverResponseEntityOption match {
       case Some(entity) =>
