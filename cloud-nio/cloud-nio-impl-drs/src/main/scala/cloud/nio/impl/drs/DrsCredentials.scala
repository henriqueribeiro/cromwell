package cloud.nio.impl.drs

import cats.syntax.validated._
<<<<<<< HEAD
import com.azure.core.credential.TokenRequestContext
import com.azure.core.management.AzureEnvironment
import com.azure.core.management.profile.AzureProfile
import com.azure.identity.DefaultAzureCredentialBuilder
=======
>>>>>>> f8c9ff2a
import com.google.auth.oauth2.{AccessToken, GoogleCredentials, OAuth2Credentials}
import com.typesafe.config.Config
import common.validation.ErrorOr.ErrorOr
import net.ceedubs.ficus.Ficus._
import cromwell.cloudsupport.azure.AzureCredentials

import scala.concurrent.duration._
<<<<<<< HEAD
import scala.jdk.DurationConverters._
=======
>>>>>>> f8c9ff2a
import scala.util.{Failure, Success, Try}

/**
  * This trait allows us to abstract away different token attainment strategies
  * for different cloud environments.
  **/
trait DrsCredentials {
  def getAccessToken: ErrorOr[String]
}

/**
  * Strategy for obtaining an access token from an existing OAuth credential. This class
  * is designed for use within the Cromwell engine.
  */
case class GoogleOauthDrsCredentials(credentials: OAuth2Credentials, acceptableTTL: Duration) extends DrsCredentials {
<<<<<<< HEAD
  //Based on method from GoogleRegistry
=======
  // Based on method from GoogleRegistry
>>>>>>> f8c9ff2a
  def getAccessToken: ErrorOr[String] = {
    def accessTokenTTLIsAcceptable(accessToken: AccessToken): Boolean =
      (accessToken.getExpirationTime.getTime - System.currentTimeMillis()).millis.gteq(acceptableTTL)

    Option(credentials.getAccessToken) match {
      case Some(accessToken) if accessTokenTTLIsAcceptable(accessToken) =>
        accessToken.getTokenValue.validNel
      case _ =>
        credentials.refresh()
        Option(credentials.getAccessToken.getTokenValue) match {
          case Some(accessToken) => accessToken.validNel
          case None => "Could not refresh access token".invalidNel
        }
    }
  }
}

object GoogleOauthDrsCredentials {
  def apply(credentials: OAuth2Credentials, config: Config): GoogleOauthDrsCredentials =
    GoogleOauthDrsCredentials(credentials, config.as[FiniteDuration]("access-token-acceptable-ttl"))
<<<<<<< HEAD
}


/**
  * Strategy for obtaining an access token from Google Application Default credentials that are assumed to already exist
  * in the environment. This class is designed for use by standalone executables running in environments
  * that have direct access to a Google identity (ex. CromwellDrsLocalizer).
  */
case object GoogleAppDefaultTokenStrategy extends DrsCredentials {
  private final val UserInfoEmailScope = "https://www.googleapis.com/auth/userinfo.email"
  private final val UserInfoProfileScope = "https://www.googleapis.com/auth/userinfo.profile"

  def getAccessToken: ErrorOr[String] = {
    Try {
      val scopedCredentials = GoogleCredentials.getApplicationDefault().createScoped(UserInfoEmailScope, UserInfoProfileScope)
      scopedCredentials.refreshAccessToken().getTokenValue
    } match {
      case Success(null) => "null token value attempting to refresh access token".invalidNel
      case Success(value) => value.validNel
      case Failure(e) => s"Failed to refresh access token: ${e.getMessage}".invalidNel
    }
  }
}

/**
  * Strategy for obtaining an access token in an environment with available Azure identity.
  * If you need to disambiguate among multiple active user-assigned managed identities, pass
  * in the client id of the identity that should be used.
  */
case class AzureDrsCredentials(identityClientId: Option[String]) extends DrsCredentials {

  final val tokenAcquisitionTimeout = 5.seconds

  val azureProfile = new AzureProfile(AzureEnvironment.AZURE)
  val tokenScope = "https://management.azure.com/.default"

  def tokenRequestContext: TokenRequestContext = {
    val trc = new TokenRequestContext()
    trc.addScopes(tokenScope)
    trc
  }

  def defaultCredentialBuilder: DefaultAzureCredentialBuilder =
    new DefaultAzureCredentialBuilder()
      .authorityHost(azureProfile.getEnvironment.getActiveDirectoryEndpoint)

  def getAccessToken: ErrorOr[String] = {
    val credentials = identityClientId.foldLeft(defaultCredentialBuilder) {
      (builder, clientId) => builder.managedIdentityClientId(clientId)
    }.build()

    Try(
      credentials
        .getToken(tokenRequestContext)
        .block(tokenAcquisitionTimeout.toJava)
    ) match {
      case Success(null) => "null token value attempting to obtain access token".invalidNel
      case Success(token) => token.getToken.validNel
      case Failure(error) => s"Failed to refresh access token: ${error.getMessage}".invalidNel
    }
  }
=======
}

/**
  * Strategy for obtaining an access token from Google Application Default credentials that are assumed to already exist
  * in the environment. This class is designed for use by standalone executables running in environments
  * that have direct access to a Google identity (ex. CromwellDrsLocalizer).
  */
case object GoogleAppDefaultTokenStrategy extends DrsCredentials {
  final private val UserInfoEmailScope = "https://www.googleapis.com/auth/userinfo.email"
  final private val UserInfoProfileScope = "https://www.googleapis.com/auth/userinfo.profile"

  def getAccessToken: ErrorOr[String] =
    Try {
      val scopedCredentials =
        GoogleCredentials.getApplicationDefault().createScoped(UserInfoEmailScope, UserInfoProfileScope)
      scopedCredentials.refreshAccessToken().getTokenValue
    } match {
      case Success(null) => "null token value attempting to refresh access token".invalidNel
      case Success(value) => value.validNel
      case Failure(e) => s"Failed to refresh access token: ${e.getMessage}".invalidNel
    }
}

/**
  * Strategy for obtaining an access token in an environment with available Azure identity.
  * If you need to disambiguate among multiple active user-assigned managed identities, pass
  * in the client id of the identity that should be used.
  */
case class AzureDrsCredentials(identityClientId: Option[String] = None) extends DrsCredentials {
  def getAccessToken: ErrorOr[String] = AzureCredentials.getAccessToken(identityClientId)
>>>>>>> f8c9ff2a
}<|MERGE_RESOLUTION|>--- conflicted
+++ resolved
@@ -1,13 +1,6 @@
 package cloud.nio.impl.drs
 
 import cats.syntax.validated._
-<<<<<<< HEAD
-import com.azure.core.credential.TokenRequestContext
-import com.azure.core.management.AzureEnvironment
-import com.azure.core.management.profile.AzureProfile
-import com.azure.identity.DefaultAzureCredentialBuilder
-=======
->>>>>>> f8c9ff2a
 import com.google.auth.oauth2.{AccessToken, GoogleCredentials, OAuth2Credentials}
 import com.typesafe.config.Config
 import common.validation.ErrorOr.ErrorOr
@@ -15,10 +8,6 @@
 import cromwell.cloudsupport.azure.AzureCredentials
 
 import scala.concurrent.duration._
-<<<<<<< HEAD
-import scala.jdk.DurationConverters._
-=======
->>>>>>> f8c9ff2a
 import scala.util.{Failure, Success, Try}
 
 /**
@@ -34,11 +23,7 @@
   * is designed for use within the Cromwell engine.
   */
 case class GoogleOauthDrsCredentials(credentials: OAuth2Credentials, acceptableTTL: Duration) extends DrsCredentials {
-<<<<<<< HEAD
-  //Based on method from GoogleRegistry
-=======
   // Based on method from GoogleRegistry
->>>>>>> f8c9ff2a
   def getAccessToken: ErrorOr[String] = {
     def accessTokenTTLIsAcceptable(accessToken: AccessToken): Boolean =
       (accessToken.getExpirationTime.getTime - System.currentTimeMillis()).millis.gteq(acceptableTTL)
@@ -59,69 +44,6 @@
 object GoogleOauthDrsCredentials {
   def apply(credentials: OAuth2Credentials, config: Config): GoogleOauthDrsCredentials =
     GoogleOauthDrsCredentials(credentials, config.as[FiniteDuration]("access-token-acceptable-ttl"))
-<<<<<<< HEAD
-}
-
-
-/**
-  * Strategy for obtaining an access token from Google Application Default credentials that are assumed to already exist
-  * in the environment. This class is designed for use by standalone executables running in environments
-  * that have direct access to a Google identity (ex. CromwellDrsLocalizer).
-  */
-case object GoogleAppDefaultTokenStrategy extends DrsCredentials {
-  private final val UserInfoEmailScope = "https://www.googleapis.com/auth/userinfo.email"
-  private final val UserInfoProfileScope = "https://www.googleapis.com/auth/userinfo.profile"
-
-  def getAccessToken: ErrorOr[String] = {
-    Try {
-      val scopedCredentials = GoogleCredentials.getApplicationDefault().createScoped(UserInfoEmailScope, UserInfoProfileScope)
-      scopedCredentials.refreshAccessToken().getTokenValue
-    } match {
-      case Success(null) => "null token value attempting to refresh access token".invalidNel
-      case Success(value) => value.validNel
-      case Failure(e) => s"Failed to refresh access token: ${e.getMessage}".invalidNel
-    }
-  }
-}
-
-/**
-  * Strategy for obtaining an access token in an environment with available Azure identity.
-  * If you need to disambiguate among multiple active user-assigned managed identities, pass
-  * in the client id of the identity that should be used.
-  */
-case class AzureDrsCredentials(identityClientId: Option[String]) extends DrsCredentials {
-
-  final val tokenAcquisitionTimeout = 5.seconds
-
-  val azureProfile = new AzureProfile(AzureEnvironment.AZURE)
-  val tokenScope = "https://management.azure.com/.default"
-
-  def tokenRequestContext: TokenRequestContext = {
-    val trc = new TokenRequestContext()
-    trc.addScopes(tokenScope)
-    trc
-  }
-
-  def defaultCredentialBuilder: DefaultAzureCredentialBuilder =
-    new DefaultAzureCredentialBuilder()
-      .authorityHost(azureProfile.getEnvironment.getActiveDirectoryEndpoint)
-
-  def getAccessToken: ErrorOr[String] = {
-    val credentials = identityClientId.foldLeft(defaultCredentialBuilder) {
-      (builder, clientId) => builder.managedIdentityClientId(clientId)
-    }.build()
-
-    Try(
-      credentials
-        .getToken(tokenRequestContext)
-        .block(tokenAcquisitionTimeout.toJava)
-    ) match {
-      case Success(null) => "null token value attempting to obtain access token".invalidNel
-      case Success(token) => token.getToken.validNel
-      case Failure(error) => s"Failed to refresh access token: ${error.getMessage}".invalidNel
-    }
-  }
-=======
 }
 
 /**
@@ -152,5 +74,4 @@
   */
 case class AzureDrsCredentials(identityClientId: Option[String] = None) extends DrsCredentials {
   def getAccessToken: ErrorOr[String] = AzureCredentials.getAccessToken(identityClientId)
->>>>>>> f8c9ff2a
 }