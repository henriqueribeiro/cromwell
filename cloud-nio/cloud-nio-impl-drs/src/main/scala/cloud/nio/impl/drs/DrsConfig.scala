--- conflicted
+++ resolved
@@ -29,24 +29,14 @@
   private val EnvDrsResolverWaitMultiplier = "DRS_RESOLVER_WAIT_MULTIPLIER"
   private val EnvDrsResolverWaitRandomizationFactor = "DRS_RESOLVER_WAIT_RANDOMIZATION_FACTOR"
 
-<<<<<<< HEAD
-
-  def fromConfig(drsResolverConfig: Config): DrsConfig = {
-=======
   def fromConfig(drsResolverConfig: Config): DrsConfig =
->>>>>>> f8c9ff2a
     DrsConfig(
       drsResolverUrl = drsResolverConfig.getString("url"),
       numRetries = drsResolverConfig.getOrElse("num-retries", DefaultNumRetries),
       waitInitial = drsResolverConfig.getOrElse("wait-initial", DefaultWaitInitial),
       waitMaximum = drsResolverConfig.getOrElse("wait-maximum", DefaultWaitMaximum),
       waitMultiplier = drsResolverConfig.getOrElse("wait-multiplier", DefaultWaitMultiplier),
-<<<<<<< HEAD
-      waitRandomizationFactor =
-        drsResolverConfig.getOrElse("wait-randomization-factor", DefaultWaitRandomizationFactor),
-=======
       waitRandomizationFactor = drsResolverConfig.getOrElse("wait-randomization-factor", DefaultWaitRandomizationFactor)
->>>>>>> f8c9ff2a
     )
 
   def fromEnv(env: Map[String, String]): DrsConfig =
@@ -57,11 +47,7 @@
       waitMaximum = env.get(EnvDrsResolverWaitMaximumSeconds).map(_.toLong.seconds).getOrElse(DefaultWaitMaximum),
       waitMultiplier = env.get(EnvDrsResolverWaitMultiplier).map(_.toDouble).getOrElse(DefaultWaitMultiplier),
       waitRandomizationFactor =
-<<<<<<< HEAD
-        env.get(EnvDrsResolverWaitRandomizationFactor).map(_.toDouble).getOrElse(DefaultWaitRandomizationFactor),
-=======
         env.get(EnvDrsResolverWaitRandomizationFactor).map(_.toDouble).getOrElse(DefaultWaitRandomizationFactor)
->>>>>>> f8c9ff2a
     )
 
   def toEnv(drsConfig: DrsConfig): Map[String, String] =
@@ -71,10 +57,6 @@
       EnvDrsResolverWaitInitialSeconds -> s"${drsConfig.waitInitial.toSeconds}",
       EnvDrsResolverWaitMaximumSeconds -> s"${drsConfig.waitMaximum.toSeconds}",
       EnvDrsResolverWaitMultiplier -> s"${drsConfig.waitMultiplier}",
-<<<<<<< HEAD
-      EnvDrsResolverWaitRandomizationFactor -> s"${drsConfig.waitRandomizationFactor}",
-=======
       EnvDrsResolverWaitRandomizationFactor -> s"${drsConfig.waitRandomizationFactor}"
->>>>>>> f8c9ff2a
     )
 }