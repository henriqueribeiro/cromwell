--- conflicted
+++ resolved
@@ -4,11 +4,7 @@
 
 object Version {
   // Upcoming release, or current if we're on the master branch
-<<<<<<< HEAD
-  val cromwellVersion = "0.21"
-=======
   val cromwellVersion = "0.22"
->>>>>>> 06d7f33f
 
   // Adapted from SbtGit.versionWithGit
   def cromwellVersionWithGit: Seq[Setting[_]] =
