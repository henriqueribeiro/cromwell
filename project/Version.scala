import Dependencies._
import com.github.sbt.git.SbtGit._
import sbt.Keys._
import sbt._
import com.github.sbt.git.SbtGit

object Version {
  // Upcoming release, or current if we're on a master / hotfix branch
<<<<<<< HEAD
  val cromwellVersion = "84"
=======
  val cromwellVersion = "85"
>>>>>>> c0768750

  /**
    * Returns true if this project should be considered a snapshot.
    *
    * The value is read in directly from the system property `project.isSnapshot` as there were confusing issues with
    * the multi-project and sbt.Keys#isSnapshot().
    *
    * Default `true`.
    */
  val isSnapshot: Boolean = sys.props.get("project.isSnapshot").forall(_.toBoolean)

  /**
    * Returns `true` if this project should tag a release like `85` in addition to a hash like `85-443a6fc`.
    *
    * Has no effect when `isSnapshot` is `true`.
    *
    * Default `true`.
    */
  val isRelease: Boolean = sys.props.get("project.isRelease").forall(_.toBoolean)

  // Adapted from SbtGit.versionWithGit
  def cromwellVersionWithGit: Seq[Setting[_]] =
    Seq(
      ThisBuild / git.versionProperty := "project.version",
      ThisBuild / git.baseVersion := cromwellVersion,
      ThisBuild / version :=
        makeVersion(
          versionProperty = git.versionProperty.value,
          baseVersion = git.baseVersion.?.value,
          headCommit = git.gitHeadCommit.value),
      ThisBuild / shellPrompt := { state => "%s| %s> ".format(GitCommand.prompt.apply(state), cromwellVersion) }
    )

  val writeProjectVersionConf: Def.Initialize[Task[Seq[File]]] = Def.task {
    writeVersionConf(name.value, (Compile / resourceManaged).value, version.value)
  }

  val writeSwaggerUiVersionConf: Def.Initialize[Task[Seq[File]]] = Def.task {
    writeVersionConf("swagger-ui", (Compile / resourceManaged).value, swaggerUiVersion)
  }

  /**
    * Writes a version.conf compatible with cromwell-common's VersionUtil. Returns the written file wrapped in a Seq to
    * make it compatible for appending to `Compile / resourceGenerators`.
    *
    * Ex:
    * {{{
    * Compile / resourceGenerators += writeVersionConf(name.value, (Compile / resourceManaged).value, version.value)
    * }}}
    *
    * For a project named "my-project", writes a conf named "my-project-version.conf" containing
    * "my.project.version = [version]"
    *
    * @param projectName Name of the project
    * @param directory The managed resource directory, usually `(Compile / resourceManaged).value`
    * @param version The version to write
    * @return The written file
    */
  private def writeVersionConf(projectName: String, directory: File, version: String): Seq[File] = {
    val file = directory / s"$projectName-version.conf"
    val contents =
      s"""|${projectName.replace("-", ".")}.version: "$version"
          |""".stripMargin
    IO.write(file, contents)
    List(file)
  }

  private def makeVersion(versionProperty: String,
                          baseVersion: Option[String],
                          headCommit: Option[String]): String = {
    // The version string passed in via command line settings, if desired.
    def overrideVersion = Option(sys.props(versionProperty))

    val basePrefix = baseVersion.map(_ + "-").getOrElse("")

    // Version string that just uses the commit version.
    def commitVersion: Option[String] = headCommit map (sha => basePrefix + sha.take(7)) // Shorten the git commit hash

    // Version string fallback.
    val unknownVersion = basePrefix + "unknown"

    //Now we fall through the potential version numbers...
    val version = overrideVersion orElse commitVersion getOrElse unknownVersion

    // For now, obfuscate SNAPSHOTs from sbt's developers: https://github.com/sbt/sbt/issues/2687#issuecomment-236586241
    if (isSnapshot) s"$version-SNAP" else version
  }
}<|MERGE_RESOLUTION|>--- conflicted
+++ resolved
@@ -6,11 +6,7 @@
 
 object Version {
   // Upcoming release, or current if we're on a master / hotfix branch
-<<<<<<< HEAD
-  val cromwellVersion = "84"
-=======
   val cromwellVersion = "85"
->>>>>>> c0768750
 
   /**
     * Returns true if this project should be considered a snapshot.
