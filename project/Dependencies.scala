import sbt._

object Dependencies {
  private val akkaHttpCirceIntegrationV = "1.39.2"
  private val akkaHttpV = "10.1.15" // (CROM-6619)
  private val akkaV = "2.5.32" // scala-steward:off (CROM-6637)
  private val ammoniteOpsV = "2.4.1"
  private val apacheHttpClientV = "4.5.13"
<<<<<<< HEAD
  private val awsSdkV = "2.17.152"
=======
  private val awsSdkV = "2.17.66"
>>>>>>> 32620853
  // We would like to use the BOM to manage Azure SDK versions, but SBT doesn't support it.
  // https://github.com/Azure/azure-sdk-for-java/tree/main/sdk/boms/azure-sdk-bom
  // https://github.com/sbt/sbt/issues/4531
  private val azureStorageBlobNioV = "12.0.0-beta.18"
  private val azureIdentitySdkV = "1.4.2"
  private val azureKeyVaultSdkV = "4.3.7"
  private val betterFilesV = "3.9.1"
  /*
  cats-effect, fs2, http4s, and sttp (also to v3) should all be upgraded at the same time to use cats-effect 3.x.
   */
  private val catsEffectV = "2.5.3" // scala-steward:off (CROM-6564)
  private val catsV = "2.7.0"
  private val circeConfigV = "0.8.0"
  private val circeGenericExtrasV = "0.14.1"
  private val circeOpticsV = "0.14.1"
  private val circeV = "0.14.1"
  private val circeYamlV = "0.14.1"
  private val commonsCodecV = "1.15" // via: https://commons.apache.org/proper/commons-codec/
  private val commonsCsvV = "1.9.0"
  private val commonsIoV = "2.11.0" // via: https://commons.apache.org/proper/commons-io/
  private val commonsLang3V = "3.12.0"
  private val commonsMathV = "3.6.1"
  private val commonNetV = "3.8.0" // via: https://commons.apache.org/proper/commons-net/
  private val commonsTextV = "1.9"
  private val configsV = "0.6.1"
  private val delightRhinoSandboxV = "0.0.15"
  private val diffsonSprayJsonV = "4.1.1"
  private val ficusV = "1.5.1"
  private val fs2V = "2.5.9" // scala-steward:off (CROM-6564)
  private val googleApiClientV = "1.33.2"
  private val googleCloudBigQueryV = "2.10.0"
  // latest date via: https://github.com/googleapis/google-api-java-client-services/blob/main/clients/google-api-services-cloudkms/v1.metadata.json
  private val googleCloudKmsV = "v1-rev20220104-1.32.1"
  private val googleCloudMonitoringV = "3.2.5"
  private val googleCloudNioV = "0.124.8"
  private val googleCloudStorageV = "2.9.2"
  private val googleGaxGrpcV = "2.12.2"
  // latest date via: https://mvnrepository.com/artifact/com.google.apis/google-api-services-genomics
  private val googleGenomicsServicesV2Alpha1ApiV = "v2alpha1-rev20210811-1.32.1"
  private val googleHttpClientApacheV = "2.1.2"
  private val googleHttpClientV = "1.38.0"
  // latest date via: https://mvnrepository.com/artifact/com.google.apis/google-api-services-lifesciences
  private val googleLifeSciencesServicesV2BetaApiV = "v2beta-rev20210813-1.32.1"
  private val googleOauth2V = "1.5.3"
  private val googleOauthClientV = "1.33.1"
  private val googleCloudResourceManagerV = "1.2.5"
  private val grpcV = "1.45.0"
  private val guavaV = "31.0.1-jre"
  private val heterodonV = "1.0.0-beta3"
  private val hsqldbV = "2.6.1"
  private val http4sV = "0.21.31" // this release is EOL. We need to upgrade further for cats3. https://http4s.org/versions/
  private val jacksonV = "2.13.3"
  private val janinoV = "3.1.6"
  private val jsr305V = "3.0.2"
  private val junitV = "4.13.2"
  private val kindProjectorV = "0.13.2"
  private val kittensV = "2.3.2"
  private val liquibaseV = "4.8.0"
  private val logbackV = "1.2.10"
  private val lz4JavaV = "1.8.0"
  private val mariadbV = "2.7.4"
  /*
  The StatsD reporter for DropWizard's (Code Hale's) Metrics 3.x still works with Metrics 4.x.
  Still would be great to move to Prometheus / OpenCensus
   */
  private val metrics4ScalaV = "4.2.8"
  private val metrics3StatsdV = "4.2.0"
  private val mockFtpServerV = "3.0.0"
  private val mockitoV = "3.11.2"
  private val mockserverNettyV = "5.11.2"
  private val mouseV = "1.0.10"
  /*
  Newer version 8.0.29 fails `Control characters should work with metadata` Centaur tests, has charset changes mentioned in release notes
  https://dev.mysql.com/doc/relnotes/mysql/8.0/en/news-8-0-29.html#mysqld-8-0-29-charset
   */
  private val mysqlV = "8.0.28"
  private val nettyV = "4.1.72.Final"
  private val owlApiV = "5.1.19"
  private val postgresV = "42.3.3"
  private val pprintV = "0.7.1"
  private val rdf4jV = "3.7.1"
  private val refinedV = "0.9.28"
  private val rhinoV = "1.7.13"
  private val scalaCollectionCompatV = "2.5.0"
  private val scalaGraphV = "1.13.1"
  private val scalaLoggingV = "3.9.4"
  private val scalaPoolV = "0.4.3"
  private val scalacticV = "3.2.10"
  private val scalameterV = "0.19"
  private val scalatestV = "3.2.10"
  private val scalatestScalacheckV = scalatestV + ".0"
  private val scoptV = "4.0.1"
  private val sentryLogbackV = "5.2.4"
  private val shapelessV = "2.3.7"
  private val simulacrumV = "1.0.1"
  private val slf4jV = "1.7.32"
  private val slickCatsV = "0.10.4"
  /* If you're about to update our Slick version:
    * Consider checking whether the new Slick version passes tests with upserts enabled (eg KeyValueDatabaseSpec)
    *
    * Current version 3.3.2-2076hotfix was built locally from https://github.com/grsterin/slick/tree/v3.3.2-2076hotfix
    * and manually uploaded to the Broad Institute artifactory at https://broadinstitute.jfrog.io/broadinstitute/.
    * Consider updating to the official newer Slick version once they fix issue #2076
    * Related Slick PR: https://github.com/slick/slick/pull/2101
    *
    * Update 2022-03-23: This #2201 PR cherry picks Greg's #2101 PR above and claims to fix the issue:
    * https://github.com/slick/slick/pull/2201
  */
  private val slickV = "3.4.0-M1"
  private val snakeyamlV = "1.30"
  private val sprayJsonV = "1.3.6"
  private val sttpV = "1.7.2"
  private val swaggerParserV = "1.0.56"
  private val swaggerUiV = "4.5.0"
  private val testContainersScalaV = "0.40.2"
  private val tikaV = "2.3.0"
  private val typesafeConfigV = "1.4.1"
  private val workbenchGoogleV = "0.21-5c9c4f6" // via: https://github.com/broadinstitute/workbench-libs/blob/develop/google/CHANGELOG.md
  private val workbenchModelV = "0.15-f9f0d4c" // via: https://github.com/broadinstitute/workbench-libs/blob/develop/model/CHANGELOG.md
  private val workbenchUtilV = "0.6-65bba14" // via: https://github.com/broadinstitute/workbench-libs/blob/develop/util/CHANGELOG.md

  private val slf4jFacadeDependencies = List(
    "org.slf4j" % "slf4j-api" % slf4jV,
    "com.typesafe.scala-logging" %% "scala-logging" % scalaLoggingV,
  )

  private val circeYamlDependency = "io.circe" %% "circe-yaml" % circeYamlV

  private val circeDependencies = List(
    "core",
    "parser",
    "generic",
    "shapes",
    "refined",
    "literal"
  ).map(m => "io.circe" %% s"circe-$m" % circeV) :+ circeYamlDependency :+
  "io.circe" %% "circe-generic-extras" % circeGenericExtrasV :+
  "io.circe" %% "circe-config" % circeConfigV

  private val catsDependencies = List(
    "org.typelevel" %% "cats-core" % catsV,
    "org.typelevel" %% "alleycats-core" % catsV,
    "org.typelevel" %% "mouse" % mouseV,
    "org.typelevel" %% "kittens" % kittensV
  )

  private val http4sDependencies = List(
    "org.http4s" %% "http4s-dsl" % http4sV,
    "org.http4s" %% "http4s-blaze-client" % http4sV,
    "org.http4s" %% "http4s-circe" % http4sV,
  )

  private val googleApiClientDependencies = List(
    // Used by swagger, but only in tests.  This overrides an older 2.1.3 version of jackson-core brought in by
    // these Google dependencies, but which isn't properly evicted by IntelliJ's sbt integration.
    "com.fasterxml.jackson.core" % "jackson-core" % jacksonV,
    // The exclusions prevent guava from colliding at assembly time.
    "com.google.guava" % "guava" % guavaV,
    "com.google.api-client" % "google-api-client-java6" % googleApiClientV
      exclude("com.google.guava", "guava-jdk5"),
    "com.google.api-client" % "google-api-client-jackson2" % googleApiClientV
      exclude("com.google.guava", "guava-jdk5"),
    "com.google.cloud" % "google-cloud-resourcemanager" % googleCloudResourceManagerV,
  )

  val spiDependencies: List[ModuleID] = List(
    "com.iheart" %% "ficus" % ficusV,
  ) ++ googleApiClientDependencies ++ slf4jFacadeDependencies

  val spiUtilDependencies = List(
    "com.iheart" %% "ficus" % ficusV,
    "org.typelevel" %% "cats-effect" % catsEffectV,
  )

  val azureDependencies: List[ModuleID] = List(
    "com.azure" % "azure-storage-blob-nio" % azureStorageBlobNioV
      exclude("jakarta.xml.bind", "jakarta.xml.bind-api")
      exclude("jakarta.activation", "jakarta.activation-api"),
    "com.azure" % "azure-identity" % azureIdentitySdkV
      exclude("jakarta.xml.bind", "jakarta.xml.bind-api")
      exclude("jakarta.activation", "jakarta.activation-api"),
    "com.azure" % "azure-security-keyvault-secrets" % azureKeyVaultSdkV
      exclude("jakarta.xml.bind", "jakarta.xml.bind-api")
      exclude("jakarta.activation", "jakarta.activation-api")
  )

  val implFtpDependencies = List(
    "commons-net" % "commons-net" % commonNetV,
    "io.github.andrebeat" %% "scala-pool" % scalaPoolV,
    "com.google.guava" % "guava" % guavaV,
    "org.mockftpserver" % "MockFtpServer" % mockFtpServerV % Test
  )

  val implDrsDependencies: List[ModuleID] = List(
    "org.apache.commons" % "commons-lang3" % commonsLang3V,
    "com.google.cloud" % "google-cloud-storage" % googleCloudStorageV,
    "com.google.oauth-client" % "google-oauth-client" % googleOauthClientV
  ) ++ circeDependencies ++ catsDependencies ++ azureDependencies

  // Internal collections of dependencies

  private val betterFilesDependencies = List(
    "com.github.pathikrit" %% "better-files" % betterFilesV
  )

  private val configDependencies = List(
    "com.typesafe" % "config" % typesafeConfigV,
    "com.iheart" %% "ficus" % ficusV
  )

  /*
  Adds a variety of logging libraries required for actual logging. However, some of these aren't always required.

  Ex: If one isn't using akka & slf4j, then 'akka-slf4j' isn't required. However, for now, all executables are using
  akka & slf4j... so leaving it.

  Similarly, not _all_ executables/logback.xml configs will need logback-access, raven-logback, janino, etc.
  Still, leaving them as dependencies for simplicity's sake.
   */
  private val slf4jBindingDependencies = List(
    // http://logback.qos.ch/dependencies.html
    "ch.qos.logback" % "logback-access" % logbackV,
    "ch.qos.logback" % "logback-classic" % logbackV,
    "ch.qos.logback" % "logback-core" % logbackV,
    "com.typesafe.akka" %% "akka-slf4j" % akkaV,
    "io.sentry" % "sentry-logback" % sentryLogbackV,
    "org.codehaus.janino" % "janino" % janinoV,
    // Replace all log4j usage with slf4j
    // https://www.slf4j.org/legacy.html#log4j-over-slf4j
    "org.slf4j" % "log4j-over-slf4j" % slf4jV
  ) ++ slf4jFacadeDependencies

  private val slickDependencies = List(
    "com.typesafe.slick" %% "slick" % slickV,
    "com.typesafe.slick" %% "slick-hikaricp" % slickV,
    "com.rms.miu" %% "slick-cats" % slickCatsV
  )

  private val liquibaseDependencies = List(
    "org.liquibase" % "liquibase-core" % liquibaseV
  )

  private val akkaDependencies = List(
    "com.typesafe.akka" %% "akka-actor" % akkaV,
    "com.typesafe.akka" %% "akka-testkit" % akkaV % Test,
  )

  private val akkaStreamDependencies = List(
    "com.typesafe.akka" %% "akka-stream" % akkaV,
    "com.typesafe.akka" %% "akka-stream-testkit" % akkaV % Test,
  ) ++ akkaDependencies

  private val akkaHttpDependencies = List(
    "com.typesafe.akka" %% "akka-http" % akkaHttpV,
    "com.typesafe.akka" %% "akka-http-testkit" % akkaHttpV % Test,
    // WOM internally embeds spray-json. Leave this import here until WOM externalizes the json library choice like
    // other libraries do. See akka-http, elastic4s, etc.
    "com.typesafe.akka" %% "akka-http-spray-json" % akkaHttpV,
  ) ++ akkaStreamDependencies

  private val akkaHttpCirceIntegrationDependency = List(
    "de.heikoseeberger" %% "akka-http-circe" % akkaHttpCirceIntegrationV
  )

  private val swaggerUiDependencies = List(
    "org.webjars" % "swagger-ui" % swaggerUiV,
    "io.swagger" % "swagger-parser" % swaggerParserV % Test,
    "org.yaml" % "snakeyaml" % snakeyamlV % Test
  )

  private val googleGenomicsV2Alpha1Dependency = List(
    "com.google.apis" % "google-api-services-genomics" % googleGenomicsServicesV2Alpha1ApiV
      exclude("com.google.guava", "guava-jdk5")
  )

  private val googleLifeSciencesV2BetaDependency = List(
    "com.google.apis" % "google-api-services-lifesciences" % googleLifeSciencesServicesV2BetaApiV
      exclude("com.google.guava", "guava-jdk5")
  )

  /*
  Used instead of `"org.lerch" % "s3fs" % s3fsV exclude("org.slf4j", "jcl-over-slf4j")`
  org.lerch:s3fs:1.0.1 depends on a preview release of software.amazon.awssdk:s3.

  Instead the code has been re-forked into this repo, just like many of the other FileSystemProvider extensions.
   */
  private val s3fsDependencies = List(
    "com.google.code.findbugs" % "jsr305" % jsr305V,
    "com.google.guava" % "guava" % guavaV,
    "org.apache.tika" % "tika-core" % tikaV,
    "software.amazon.awssdk" % "s3" % awsSdkV,
  ) ++ slf4jBindingDependencies

  private val awsCloudDependencies = List(
    "com.fasterxml.jackson.core" % "jackson-annotations" % jacksonV,
  ) ++ s3fsDependencies ++ List(
    "batch",
    "core",
    "cloudwatchlogs",
    "s3",
    "sts",
    "ecs",
    "ecr",
    "ecrpublic",
    "secretsmanager",
  ).map(artifactName => "software.amazon.awssdk" % artifactName % awsSdkV)

  private val googleCloudDependencies = List(
    "io.grpc" % "grpc-core" % grpcV,
    "com.google.guava" % "guava" % guavaV,
    "com.google.cloud" % "google-cloud-nio" % googleCloudNioV
      exclude("com.google.api.grpc", "grpc-google-common-protos")
      exclude("com.google.cloud.datastore", "datastore-v1-protos")
      exclude("org.apache.httpcomponents", "httpclient"),
    "org.broadinstitute.dsde.workbench" %% "workbench-google" % workbenchGoogleV
      exclude("com.google.apis", "google-api-services-genomics"),
    "org.apache.httpcomponents" % "httpclient" % apacheHttpClientV,
    "com.google.apis" % "google-api-services-cloudkms" % googleCloudKmsV
      exclude("com.google.guava", "guava-jdk5")
  ) ++ googleGenomicsV2Alpha1Dependency ++ googleLifeSciencesV2BetaDependency

  private val dbmsDependencies = List(
    "org.hsqldb" % "hsqldb" % hsqldbV,
    "org.mariadb.jdbc" % "mariadb-java-client" % mariadbV,
    "mysql" % "mysql-connector-java" % mysqlV,
    "org.postgresql" % "postgresql" % postgresV
  )

  private val refinedTypeDependenciesList = List(
    "eu.timepit" %% "refined" % refinedV
  )

  // Sub-project dependencies, added in addition to any dependencies inherited from .dependsOn().

  val commonDependencies: List[ModuleID] = List(
    "org.typelevel" %% "cats-effect" % catsEffectV,
    "org.apache.commons" % "commons-lang3" % commonsLang3V,
    "org.apache.commons" % "commons-text" % commonsTextV,
    "com.lihaoyi" %% "pprint" % pprintV,
  ) ++ catsDependencies ++ configDependencies ++ slf4jFacadeDependencies ++ refinedTypeDependenciesList

  val cloudSupportDependencies: List[ModuleID] = googleApiClientDependencies ++ googleCloudDependencies ++ betterFilesDependencies ++ awsCloudDependencies

  val databaseSqlDependencies: List[ModuleID] = List(
    "commons-io" % "commons-io" % commonsIoV,
  ) ++ configDependencies ++ catsDependencies ++ slickDependencies ++ dbmsDependencies ++ refinedTypeDependenciesList

  val statsDDependencies = List(
    "nl.grons" %% "metrics4-scala" % metrics4ScalaV,
    "com.readytalk" % "metrics3-statsd" % metrics3StatsdV
  )

  val stackdriverDependencies = List(
    "com.google.cloud" % "google-cloud-monitoring" % googleCloudMonitoringV
  )

  /*
  Generators are eventually coming to ScalaTest. Someday...
    - https://youtu.be/lKtg-CDVDsI?t=562

  For now use scalatestplus' scalacheck wrapper.

  Tests that insist on using PropertyGenerators should actually use ScalaTest's wrapper. ScalaCheck tests no longer
  run by default. See Testing.scala where only `ScalaTest` is specified in the `testFrameworks`.

  See also (may be out of date):
    - https://github.com/scalatest/scalatest/issues/1735
    - https://www.scalatest.org/user_guide/generator_driven_property_checks
    - https://www.scalatest.org/user_guide/writing_scalacheck_style_properties
   */
  private val scalacheckBaseV = "1.15"
  private val scalacheckDependencies = List(
    "org.scalatestplus" %% s"scalacheck-${scalacheckBaseV.replace(".", "-")}" % scalatestScalacheckV % Test,
  )

  /*
  Note: `junitDependencies` only adds the dependency for JUnit tests to compile.

  To actually _run_ the tests via SBT one would need the SBT to JUnit interface:
    - https://github.com/sbt/junit-interface/

  However, as of Aug 2021 there is only one S3 Java file using JUnit, and that code was copy-pasted from an
  external GitHub repo. See `s3fsDependencies` for more information.

  Also as of Aug 2021 Testing.scala only looks for and runs ScalaTest during regular testing.
   */
  private val junitDependencies = List(
    "junit" % "junit" % junitV % Test
  )

  private val testDatabaseDependencies =
    List("scalatest", "mysql", "mariadb", "postgresql")
      .map(name => "com.dimafeng" %% s"testcontainers-scala-$name" % testContainersScalaV % Test)

  val blobFileSystemDependencies: List[ModuleID] = azureDependencies

  val s3FileSystemDependencies: List[ModuleID] = junitDependencies

  val gcsFileSystemDependencies: List[ModuleID] = akkaHttpDependencies

  val httpFileSystemDependencies: List[ModuleID] = akkaHttpDependencies

  val womDependencies: List[ModuleID] = List(
    "com.typesafe.scala-logging" %% "scala-logging" % scalaLoggingV,
    "io.spray" %% "spray-json" % sprayJsonV,
    "org.typelevel" %% "simulacrum" % simulacrumV,
    "commons-codec" % "commons-codec" % commonsCodecV
  ) ++ scalacheckDependencies ++ circeDependencies ++ refinedTypeDependenciesList

  val wdlDependencies: List[ModuleID] = List(
    "commons-io" % "commons-io" % commonsIoV,
    "org.scala-graph" %% "graph-core" % scalaGraphV,
    "com.chuusai" %% "shapeless" % shapelessV
  ) ++ betterFilesDependencies

  val languageFactoryDependencies = List(
    "com.softwaremill.sttp" %% "core" % sttpV,
    "com.softwaremill.sttp" %% "async-http-client-backend-cats" % sttpV
  )

  val draft2LanguageFactoryDependencies = List(
    "org.mock-server" % "mockserver-netty" % mockserverNettyV % Test
  )

  /*
  The distro artifact contains the actual impl, but transitively includes OSGI bundles that conflict with assembly:
  - https://github.com/owlcs/owlapi/wiki/Documentation/45d8f63d055f820c6ac2ca6c4679a2a7b705449b#howto
  - https://github.com/owlcs/owlapi/issues/455
  - https://github.com/owlcs/owlapi/issues/603

  jcl-over-slf4j.jar is a replacement for commons-logging 1.1.1. Meanwhile our extensive transitive use of apache's
  httpclient has been including commons-logging 1.2 for a while. Now the owl api dependency jcl-over-slf4j is
  conflicting during assembly. As there have been no reported errors AFAIK with commons-logging leaving it in for now.
  However as we use slf4j for cromwell log configuration the correct thing might actually be to exclude commons-logging
  whenever importing httpclient and include jcl-over-slf4j. That way we can control all of our logging in one place.

  - https://www.slf4j.org/legacy.html#jclOverSLF4J
   */
  val owlApiDependencies = List(
    "net.sourceforge.owlapi" % "owlapi-distribution" % owlApiV
      exclude("org.apache.httpcomponents", "httpclient-osgi")
      exclude("org.apache.httpcomponents", "httpcore-osgi")
      exclude("org.slf4j", "jcl-over-slf4j"),
    "org.apache.httpcomponents" % "httpclient-cache" % apacheHttpClientV,
    "org.apache.httpcomponents" % "httpclient" % apacheHttpClientV
  )

  val cwlDependencies: List[ModuleID] = List(
    "com.lihaoyi" %% "ammonite-ops" % ammoniteOpsV,
    "org.broadinstitute" % "heterodon" % heterodonV classifier "single",
    "org.scalactic" %% "scalactic" % scalacticV,
    "io.circe" %% "circe-optics" % circeOpticsV,
    "org.mozilla" % "rhino" % rhinoV,
    "org.javadelight" % "delight-rhino-sandbox" % delightRhinoSandboxV,
    "commons-io" % "commons-io" % commonsIoV % Test
  ) ++ betterFilesDependencies ++ owlApiDependencies

  val womtoolDependencies: List[ModuleID] = catsDependencies ++ slf4jBindingDependencies

  val centaurCwlRunnerDependencies: List[ModuleID] = List(
    "com.github.scopt" %% "scopt" % scoptV,
    "io.circe" %% "circe-optics" % circeOpticsV
  ) ++ slf4jBindingDependencies

  val coreDependencies: List[ModuleID] = List(
    "com.google.auth" % "google-auth-library-oauth2-http" % googleOauth2V,
    "com.chuusai" %% "shapeless" % shapelessV,
    "com.storm-enroute" %% "scalameter" % scalameterV % Test,
    "com.github.scopt" %% "scopt" % scoptV,
  ) ++ akkaStreamDependencies ++ configDependencies ++ catsDependencies ++ circeDependencies ++
    googleApiClientDependencies ++ statsDDependencies ++ betterFilesDependencies ++
    // TODO: We're not using the "F" in slf4j. Core only supports logback, specifically the WorkflowLogger.
    slf4jBindingDependencies ++ stackdriverDependencies

  val databaseMigrationDependencies: List[ModuleID] = liquibaseDependencies ++ dbmsDependencies

<<<<<<< HEAD
  val dockerHashingDependencies: List[ModuleID] = http4sDependencies ++ circeDependencies
=======
  val dockerHashingDependencies: List[ModuleID] = http4sDependencies ++ circeDependencies ++ aliyunCrDependencies ++ awsCloudDependencies
>>>>>>> 32620853

  val cromwellApiClientDependencies: List[ModuleID] = List(
    "org.typelevel" %% "cats-effect" % catsEffectV,
    "co.fs2" %% "fs2-io" % fs2V % Test,
  ) ++ akkaHttpDependencies ++ betterFilesDependencies ++ catsDependencies

  val centaurDependencies: List[ModuleID] = List(
    "org.apache.commons" % "commons-math3" % commonsMathV,
    "com.github.kxbmap" %% "configs" % configsV,
    "com.google.cloud" % "google-cloud-bigquery" % googleCloudBigQueryV % IntegrationTest,
    "org.gnieh" %% "diffson-spray-json" % diffsonSprayJsonV
  ) ++ circeDependencies ++ slf4jBindingDependencies ++ cloudSupportDependencies ++ http4sDependencies

  val engineDependencies: List[ModuleID] = List(
    "commons-codec" % "commons-codec" % commonsCodecV,
    "commons-io" % "commons-io" % commonsIoV,
    "com.storm-enroute" %% "scalameter" % scalameterV
      exclude("com.fasterxml.jackson.core", "jackson-databind")
      exclude("com.fasterxml.jackson.module", "jackson-module-scala")
      exclude("org.scala-tools.testing", "test-interface"),
    "com.fasterxml.jackson.core" % "jackson-databind" % jacksonV,
    "io.github.andrebeat" %% "scala-pool" % scalaPoolV
  ) ++ swaggerUiDependencies ++ akkaHttpDependencies ++ akkaHttpCirceIntegrationDependency ++ circeDependencies ++
    testDatabaseDependencies

  val servicesDependencies: List[ModuleID] = List(
    "com.google.api" % "gax-grpc" % googleGaxGrpcV,
    "org.apache.commons" % "commons-csv" % commonsCsvV,
  ) ++ testDatabaseDependencies

  val serverDependencies: List[ModuleID] = slf4jBindingDependencies

  val cromiamDependencies: List[ModuleID] = List(
    "com.softwaremill.sttp" %% "core" % sttpV,
    "com.softwaremill.sttp" %% "async-http-client-backend-future" % sttpV,
    "com.typesafe.scala-logging" %% "scala-logging" % scalaLoggingV,
    "org.broadinstitute.dsde.workbench" %% "workbench-model" % workbenchModelV,
    "org.broadinstitute.dsde.workbench" %% "workbench-util" % workbenchUtilV
  ) ++ akkaHttpDependencies ++ swaggerUiDependencies ++ slf4jBindingDependencies

  val wes2cromwellDependencies: List[ModuleID] = coreDependencies ++ akkaHttpDependencies

  val backendDependencies: List[ModuleID] = List(
    "co.fs2" %% "fs2-io" % fs2V
  ) ++ scalacheckDependencies

  val tesBackendDependencies: List[ModuleID] = akkaHttpDependencies

  val sfsBackendDependencies = List (
    "org.lz4" % "lz4-java" % lz4JavaV
  )

  val testDependencies: List[ModuleID] = List(
    "org.scalatest" %% "scalatest" % scalatestV,
    // Use mockito Java DSL directly instead of the numerous and often hard to keep updated Scala DSLs.
    // See also scaladoc in common.mock.MockSugar and that trait's various usages.
    "org.mockito" % "mockito-core" % mockitoV
  ) ++ slf4jBindingDependencies // During testing, add an slf4j binding for _all_ libraries.

  val kindProjectorPlugin = "org.typelevel" % "kind-projector" % kindProjectorV cross CrossVersion.full

  // Version of the swagger UI to write into config files
  val swaggerUiVersion: String = swaggerUiV

  val perfDependencies: List[ModuleID] = circeDependencies ++ betterFilesDependencies ++ commonDependencies ++
    googleApiClientDependencies ++ googleCloudDependencies

  val drsLocalizerDependencies: List[ModuleID] = List(
    "com.google.auth" % "google-auth-library-oauth2-http" % googleOauth2V,
    "com.google.cloud" % "google-cloud-storage" % googleCloudStorageV,
    "org.typelevel" %% "cats-effect" % catsEffectV,
    "com.iheart" %% "ficus" % ficusV,
    "com.softwaremill.sttp" %% "circe" % sttpV,
    "com.github.scopt" %% "scopt" % scoptV,
  ) ++ circeDependencies ++ catsDependencies ++ slf4jBindingDependencies ++ languageFactoryDependencies ++ azureDependencies

  val allProjectDependencies: List[ModuleID] =
    backendDependencies ++
      centaurCwlRunnerDependencies ++
      centaurDependencies ++
      cloudSupportDependencies ++
      commonDependencies ++
      coreDependencies ++
      cromiamDependencies ++
      cromwellApiClientDependencies ++
      cwlDependencies ++
      databaseMigrationDependencies ++
      databaseSqlDependencies ++
      draft2LanguageFactoryDependencies ++
      drsLocalizerDependencies ++
      engineDependencies ++
      gcsFileSystemDependencies ++
      httpFileSystemDependencies ++
      implDrsDependencies ++
      implFtpDependencies ++
      languageFactoryDependencies ++
      perfDependencies ++
      serverDependencies ++
      sfsBackendDependencies ++
      spiDependencies ++
      spiUtilDependencies ++
      tesBackendDependencies ++
      wdlDependencies ++
      wes2cromwellDependencies ++
      womDependencies ++
      womtoolDependencies

  /*
  If you see warnings from SBT about evictions, insert a specific dependency version into this list.

  Do not know a good way to check when these are out of date as `sbt dependencyUpdates` does not
  report on dependency overrides.

  Any dependencies that are removed may be also removed from this list.
  However, be careful about downgrading any of these dependencies.
  Older versions have known vulnerabilities, ex: CVE-2017-7525

  === SECURITY UPGRADES ===

  When upgrading dependencies to fix security issues, it is preferable to start with upgrading the
  library that brings it in. Only fall back to overriding here when the latest library version still
  has a vulnerable version of the dependency, or a major version upgrade is required and infeasible.
  This algorithm makes it simpler to upgrade libraries in the future, because we don't have to
  remember to remove the override.
   */

  val googleHttpClientDependencies = List(
    /*
    Move the google-http-client versions past https://github.com/googleapis/google-http-java-client/issues/606
    This created a situation where com/google/api/client/http/apache/ApacheHttpTransport.class was in *both*
    transitive dependencies causing an assembly merge conflict.

    At the time of this comment older versions are being pulled in via
    https://mvnrepository.com/artifact/com.google.api-client/google-api-client/1.28.0
     */
    "com.google.http-client" % "google-http-client-apache" % googleHttpClientApacheV,
    "com.google.http-client" % "google-http-client" % googleHttpClientV,
  )

  val nettyDependencyOverrides: List[ModuleID] = List(
    "buffer",
    "codec",
    "codec-dns",
    "codec-http",
    "codec-http2",
    "codec-socks",
    "common",
    "handler-proxy",
    "resolver",
    "resolver-dns",
    "transport",
    "transport-native-epoll",
    "transport-native-unix-common",
  ).map(m => "io.netty" % s"netty-$m" % nettyV)

  val rdf4jDependencyOverrides: List[ModuleID] = List(
    /*
    Yes. All of these are required to lock in the rdf4j version.

    Feel free to update versions but do not remove these overrides unless and until an updated
    owl-api is no longer pulling in vulnerable rdf4j dependencies.

    https://cve.mitre.org/cgi-bin/cvename.cgi?name=CVE-2018-1000644

    See comment mentioning "OSGI" further above for more info on the bundling of dependencies.
     */
    "model",
    "rio-api",
    "rio-binary",
    "rio-datatypes",
    "rio-jsonld",
    "rio-languages",
    "rio-n3",
    "rio-nquads",
    "rio-ntriples",
    "rio-rdfjson",
    "rio-rdfxml",
    "rio-trig",
    "rio-trix",
    "rio-turtle",
    "util",
  ).map(m => "org.eclipse.rdf4j" % s"rdf4j-$m" % rdf4jV)

  // Some libraries are importing older version of these dependencies, causing conflicts. Hence the need to override them.
  val grpcDependencyOverrides: List[ModuleID] = List(
    "alts",
    "auth",
    "context",
    "core",
    "grpclb",
    "netty-shaded",
    "protobuf-lite",
    "protobuf",
    "stub",
  ).map(m => "io.grpc" % s"grpc-$m" % grpcV)

  /*
  Ensure we're using the latest to avoid a shading bug in earlier versions of scala-collection-compat.
  https://github.com/scala/scala-collection-compat/issues/426
   */
  private val scalaCollectionCompatOverrides = List(
    "org.scala-lang.modules" %% "scala-collection-compat" % scalaCollectionCompatV,
  )

  private val asyncHttpClientOverrides = List(
    "org.asynchttpclient" % "async-http-client" % "2.10.5",
  )


  private val nimbusdsOverrides = List(
    "com.nimbusds" % "nimbus-jose-jwt" % "9.23",
  )

  private val bouncyCastleOverrides = List(
    "org.bouncycastle" % "bcprov-jdk15on" % "1.70",
  )

  private val protobufJavaOverrides = List(
    "com.google.protobuf" % "protobuf-java" % "3.21.2",
  )

  /*
  If we use a version in one of our projects, that's the one we want all the libraries to use
  ...plus other groups of transitive dependencies shared across multiple projects
   */
  val cromwellDependencyOverrides: List[ModuleID] =
    allProjectDependencies ++
      googleHttpClientDependencies ++
      nettyDependencyOverrides ++
      rdf4jDependencyOverrides ++
      grpcDependencyOverrides ++
      scalaCollectionCompatOverrides ++
      asyncHttpClientOverrides ++
      nimbusdsOverrides ++
      bouncyCastleOverrides ++
      protobufJavaOverrides
}<|MERGE_RESOLUTION|>--- conflicted
+++ resolved
@@ -6,11 +6,7 @@
   private val akkaV = "2.5.32" // scala-steward:off (CROM-6637)
   private val ammoniteOpsV = "2.4.1"
   private val apacheHttpClientV = "4.5.13"
-<<<<<<< HEAD
   private val awsSdkV = "2.17.152"
-=======
-  private val awsSdkV = "2.17.66"
->>>>>>> 32620853
   // We would like to use the BOM to manage Azure SDK versions, but SBT doesn't support it.
   // https://github.com/Azure/azure-sdk-for-java/tree/main/sdk/boms/azure-sdk-bom
   // https://github.com/sbt/sbt/issues/4531
@@ -487,11 +483,7 @@
 
   val databaseMigrationDependencies: List[ModuleID] = liquibaseDependencies ++ dbmsDependencies
 
-<<<<<<< HEAD
-  val dockerHashingDependencies: List[ModuleID] = http4sDependencies ++ circeDependencies
-=======
-  val dockerHashingDependencies: List[ModuleID] = http4sDependencies ++ circeDependencies ++ aliyunCrDependencies ++ awsCloudDependencies
->>>>>>> 32620853
+  val dockerHashingDependencies: List[ModuleID] = http4sDependencies ++ circeDependencies ++ awsCloudDependencies
 
   val cromwellApiClientDependencies: List[ModuleID] = List(
     "org.typelevel" %% "cats-effect" % catsEffectV,
