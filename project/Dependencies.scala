import sbt._

object Dependencies {
  private val akkaHttpCirceIntegrationV = "1.38.2"
  private val akkaHttpV = "10.1.14" // scala-steward:off (CROM-6619)
  private val akkaV = "2.5.32" // scala-steward:off (CROM-6637)
  private val aliyunBcsV = "6.2.4"
  private val aliyunCoreV = "4.5.25"
  private val aliyunCrV = "4.1.2"
  private val aliyunOssV = "3.13.1"
  private val ammoniteOpsV = "2.4.0"
  private val apacheHttpClientV = "4.5.13"
<<<<<<< HEAD
  private val awsSdkV = "2.17.66"
=======
  private val awsSdkV = "2.17.50"
  // We would like to use the BOM to manage Azure SDK versions, but SBT doesn't support it.
  // https://github.com/Azure/azure-sdk-for-java/tree/main/sdk/boms/azure-sdk-bom
  // https://github.com/sbt/sbt/issues/4531
  private val azureIdentitySdkV = "1.4.2"
  private val azureKeyVaultSdkV = "4.3.4"
>>>>>>> 8b58a97a
  private val betterFilesV = "3.9.1"
  /*
  cats-effect, fs2, http4s, and sttp (also to v3) should all be upgraded at the same time to use cats-effect 3.x.
   */
  private val catsEffectV = "2.5.3" // scala-steward:off (CROM-6564)
  private val catsV = "2.6.1"
  private val circeConfigV = "0.8.0"
  private val circeGenericExtrasV = "0.14.1"
  private val circeOpticsV = "0.14.1"
  private val circeV = "0.14.1"
  private val circeYamlV = "0.14.1"
  private val commonsCodecV = "1.15" // via: https://commons.apache.org/proper/commons-codec/
  private val commonsCsvV = "1.9.0"
  private val commonsIoV = "2.11.0" // via: https://commons.apache.org/proper/commons-io/
  private val commonsLang3V = "3.12.0"
  private val commonsMathV = "3.6.1"
  private val commonNetV = "3.8.0" // via: https://commons.apache.org/proper/commons-net/
  private val commonsTextV = "1.9"
  private val configsV = "0.6.1"
  private val delightRhinoSandboxV = "0.0.15"
  private val diffsonSprayJsonV = "4.1.1"
  private val ficusV = "1.5.1"
  // The "com.vladsch.flexmark" % "flexmark-profile-pegdown" % flexmarkV dependency is an implicit, version-specific
  // runtime dependency of ScalaTest. They must be upgraded together, based on the ScalaTest version.
  private val flexmarkV = "0.62.2" // scala-steward:off
  private val fs2V = "2.5.9" // scala-steward:off (CROM-6564)
  // Scala Steward opened PR #5775 titled "Update fs2-io from 2.0.1 to 2.4.3" to upgrade the following dependency.
  // However that PR was actually attempting an upgrade from 1.0.5 to 2.4.3 which is a much more significant
  // undertaking, resulting in some thoroughly broken statsd proxy code. As this component lacks tests and is
  // probably not the most important corner of the Cromwell repo, going to punt on this for now.
  // NOTE: fs2VStatsDProxy usage within allProjectDependencies breaks sbt whatDependsOn.  If you want to use
  // whatDependsOn temporarily set fs2VStatsDProxy to fs2V and revert back before trying to compile.
  private val fs2VStatsDProxy = "1.0.5" // scala-steward:off
  private val googleApiClientV = "1.32.1"
  private val googleCloudBigQueryV = "2.1.13"
  // latest date via: https://mvnrepository.com/artifact/com.google.apis/google-api-services-cloudkms
  private val googleCloudKmsV = "v1-rev20210820-1.32.1"
  private val googleCloudMonitoringV = "3.0.6"
  // BW-808 Pinning googleCloudNioV to this tried-and-true old version and quieting Scala Steward.
  // 0.121.2 is the most recent version currently known to work.
  private val googleCloudNioV = "0.61.0-alpha" // scala-steward:off
  private val googleCloudStorageV = "2.1.6"
  private val googleGaxGrpcV = "2.4.1"
  // latest date via: https://mvnrepository.com/artifact/com.google.apis/google-api-services-genomics
  private val googleGenomicsServicesV2Alpha1ApiV = "v2alpha1-rev20210811-1.32.1"
  private val googleHttpClientApacheV = "2.1.2"
  private val googleHttpClientV = "1.38.0"
  // latest date via: https://mvnrepository.com/artifact/com.google.apis/google-api-services-lifesciences
  private val googleLifeSciencesServicesV2BetaApiV = "v2beta-rev20210813-1.32.1"
  private val googleOauth2V = "1.1.0"
  private val googleOauthClientV = "1.32.1"
  private val googleCloudResourceManagerV = "1.1.2"
  private val grpcV = "1.41.0"
  private val guavaV = "31.0.1-jre"
  private val heterodonV = "1.0.0-beta3"
<<<<<<< HEAD
  private val hsqldbV = "2.5.1"
  private val http4sVersion = "0.21.7" // scala-steward:off (CROM-6678)
  private val jacksonV = "2.12.5"
  private val jacksonJqV = "1.0.0-preview.20201123"
  private val janinoV = "3.1.2"
  private val javaxActivationV = "1.2.0"
  // jaxb-impl 2.3.3 depends on com.sun.activation:jakarta.activation and jakarta.xml.bind:jakarta.xml.bind-api,
  // which jaxb-impl 2.3.2 did not. jakarta.activation corresponds to the "updated" Maven coordinates for the Java
  // Activation Framework (https://wiki.eclipse.org/Jakarta_EE_Maven_Coordinates), but Cromwell has many transitive
  // dependencies on the "old" javax.activation coordinates as well. At assembly time the classes from these two
  // different jars collide and produce merge conflicts.
  // It's possible that after updating all other dependencies in Cromwell we might purge the transitive dependencies on
  // javax.activation and then be able to upgrade to jaxb-impl 2.3.3 or beyond, but some of those other dependencies
  // such as googleCloudNioV have already been pinned for Scala Steward so this might not be a trivial undertaking.
  private val jaxbV = "2.3.2" // scala-steward:off
  private val kindProjectorV = "0.9.9"
  private val kittensV = "2.2.1"
=======
  private val hsqldbV = "2.6.0"
  private val http4sV = "0.21.7" // scala-steward:off (CROM-6678)
  private val jacksonV = "2.13.0"
  private val janinoV = "3.1.6"
  private val jsr305V = "3.0.2"
  private val kindProjectorV = "0.10.0"
  private val kittensV = "2.3.2"
>>>>>>> 8b58a97a
  private val liquibaseSlf4jV = "4.0.0"
  private val liquibaseV = "4.6.1"
  private val logbackV = "1.2.6"
  private val lz4JavaV = "1.8.0"
  private val mariadbV = "2.7.4"
  /*
  The StatsD reporter for DropWizard's (Code Hale's) Metrics 3.x still works with Metrics 4.x.
  Still would be great to move to Prometheus / OpenCensus
   */
  private val metrics4ScalaV = "4.1.19"
  private val metrics3StatsdV = "4.2.0"
  private val mockFtpServerV = "3.0.0"
  private val mockserverNettyV = "5.11.2"
  private val mouseV = "1.0.5"
  private val mysqlV = "8.0.26"
  private val nettyV = "4.1.66.Final"
  private val owlApiV = "5.1.19"
  private val paradiseV = "2.1.1"
  private val pegdownV = "1.6.0"
  private val postgresV = "42.2.24"
  private val pprintV = "0.6.6"
  private val rdf4jV = "3.7.1"
  private val refinedV = "0.9.27"
  private val rhinoV = "1.7.13"
  private val scalaCollectionCompatV = "2.5.0"
  private val scalaGraphV = "1.13.1"
  private val scalaLoggingV = "3.9.4"
  private val scalaPoolV = "0.4.3"
  private val scalacheckV = "1.15.4"
  private val scalacticV = "3.2.10"
  private val scalameterV = "0.19"
  private val scalamockV = "5.1.0"
  // scalatestV and flexmarkV must be upgraded together. Check the ScalaTest release notes to
  // find the version of FlexMark that corresponds to the new version of ScalaTest.
  private val scalatestV = "3.2.10"
  private val scalatestPlusMockitoV = "1.0.0-M2"
  private val scoptV = "4.0.1"
  private val sentryLogbackV = "5.2.0"
  private val shapelessV = "2.3.7"
  private val simulacrumV = "1.0.1"
  private val slf4jV = "1.7.32"
  private val slickCatsV = "0.10.4"
  /* If you're about to update our Slick version:
    * Consider checking whether the new Slick version passes tests with upserts enabled (eg KeyValueDatabaseSpec)
    *
    * Current version 3.3.2-2076hotfix was built locally from https://github.com/grsterin/slick/tree/v3.3.2-2076hotfix
    * and manually uploaded to the Broad Institute artifactory at https://broadinstitute.jfrog.io/broadinstitute/.
    * Consider updating to the official newer Slick version once they fix issue #2076
    * Related Slick PR: https://github.com/slick/slick/pull/2101
  */
  private val slickV = "3.3.2-2076hotfix" // scala-steward:off (CROM-6620)
  private val snakeyamlV = "1.29"
  private val specs2MockV = "4.12.12"
  private val sprayJsonV = "1.3.6"
  private val sttpV = "1.5.19" // scala-steward:off (CROM-6564)
  private val swaggerParserV = "1.0.56"
  private val swaggerUiV = "3.23.11" // scala-steward:off (CROM-6621)
  private val testContainersScalaV = "0.39.8"
  private val tikaV = "2.1.0"
  private val typesafeConfigV = "1.4.1"
  private val workbenchGoogleV = "0.21-5c9c4f6" // via: https://github.com/broadinstitute/workbench-libs/blob/develop/google/CHANGELOG.md
  private val workbenchModelV = "0.14-89d0d9e" // via: https://github.com/broadinstitute/workbench-libs/blob/develop/model/CHANGELOG.md
  private val workbenchUtilV = "0.6-65bba14" // via: https://github.com/broadinstitute/workbench-libs/blob/develop/util/CHANGELOG.md

  private val slf4jFacadeDependencies = List(
    "org.slf4j" % "slf4j-api" % slf4jV,
    "com.typesafe.scala-logging" %% "scala-logging" % scalaLoggingV,
  )

  private val circeYamlDependency = "io.circe" %% "circe-yaml" % circeYamlV

  private val circeDependencies = List(
    "core",
    "parser",
    "generic",
    "shapes",
    "refined",
    "literal"
  ).map(m => "io.circe" %% s"circe-$m" % circeV) :+ circeYamlDependency :+
  "io.circe" %% "circe-generic-extras" % circeGenericExtrasV :+
  "io.circe" %% "circe-config" % circeConfigV

  private val catsDependencies = List(
    "org.typelevel" %% "cats-core" % catsV,
    "org.typelevel" %% "alleycats-core" % catsV,
    "org.typelevel" %% "mouse" % mouseV,
    "org.typelevel" %% "kittens" % kittensV
  )

  private val http4sDependencies = List(
    "org.http4s" %% "http4s-dsl" % http4sV,
    "org.http4s" %% "http4s-blaze-client" % http4sV,
    "org.http4s" %% "http4s-circe" % http4sV,
  )

  private val googleApiClientDependencies = List(
    // Used by swagger, but only in tests.  This overrides an older 2.1.3 version of jackson-core brought in by
    // these Google dependencies, but which isn't properly evicted by IntelliJ's sbt integration.
    "com.fasterxml.jackson.core" % "jackson-core" % jacksonV,
    // The exclusions prevent guava from colliding at assembly time.
    "com.google.guava" % "guava" % guavaV,
    "com.google.api-client" % "google-api-client-java6" % googleApiClientV
      exclude("com.google.guava", "guava-jdk5"),
    "com.google.api-client" % "google-api-client-jackson2" % googleApiClientV
      exclude("com.google.guava", "guava-jdk5"),
    "com.google.cloud" % "google-cloud-resourcemanager" % googleCloudResourceManagerV,
  )

  val spiDependencies: List[ModuleID] = List(
    "com.iheart" %% "ficus" % ficusV,
  ) ++ googleApiClientDependencies ++ slf4jFacadeDependencies

  val spiUtilDependencies = List(
    "com.iheart" %% "ficus" % ficusV,
    "org.typelevel" %% "cats-effect" % catsEffectV,
  )

  val azureDependencies: List[ModuleID] = List(
    "com.azure" % "azure-identity" % azureIdentitySdkV
      exclude("jakarta.xml.bind", "jakarta.xml.bind-api")
      exclude("jakarta.activation", "jakarta.activation-api"),
    "com.azure" % "azure-security-keyvault-secrets" % azureKeyVaultSdkV
      exclude("jakarta.xml.bind", "jakarta.xml.bind-api")
      exclude("jakarta.activation", "jakarta.activation-api")
  )

  val implFtpDependencies = List(
    "commons-net" % "commons-net" % commonNetV,
    "io.github.andrebeat" %% "scala-pool" % scalaPoolV,
    "com.google.guava" % "guava" % guavaV,
    "org.scalamock" %% "scalamock" % scalamockV % Test,
    "org.mockftpserver" % "MockFtpServer" % mockFtpServerV % Test
  )

  val implDrsDependencies: List[ModuleID] = List(
    "org.apache.commons" % "commons-lang3" % commonsLang3V,
    "com.google.cloud" % "google-cloud-storage" % googleCloudStorageV,
    "com.google.oauth-client" % "google-oauth-client" % googleOauthClientV
  ) ++ circeDependencies ++ catsDependencies ++ azureDependencies

  // Internal collections of dependencies

  private val betterFilesDependencies = List(
    "com.github.pathikrit" %% "better-files" % betterFilesV
  )

  private val configDependencies = List(
    "com.typesafe" % "config" % typesafeConfigV,
    "com.iheart" %% "ficus" % ficusV
  )

  /*
  Adds a variety of logging libraries required for actual logging. However, some of these aren't always required.

  Ex: If one isn't using akka & slf4j, then 'akka-slf4j' isn't required. However, for now, all executables are using
  akka & slf4j... so leaving it.

  Similarly, not _all_ executables/logback.xml configs will need logback-access, raven-logback, janino, etc.
  Still, leaving them as dependencies for simplicity's sake.
   */
  private val slf4jBindingDependencies = List(
    // http://logback.qos.ch/dependencies.html
    "ch.qos.logback" % "logback-access" % logbackV,
    "ch.qos.logback" % "logback-classic" % logbackV,
    "ch.qos.logback" % "logback-core" % logbackV,
    "com.typesafe.akka" %% "akka-slf4j" % akkaV,
    "io.sentry" % "sentry-logback" % sentryLogbackV,
    "org.codehaus.janino" % "janino" % janinoV,
    // Replace all log4j usage with slf4j
    // https://www.slf4j.org/legacy.html#log4j-over-slf4j
    "org.slf4j" % "log4j-over-slf4j" % slf4jV
  ) ++ slf4jFacadeDependencies

  private val slickDependencies = List(
    "com.typesafe.slick" %% "slick" % slickV,
    "com.typesafe.slick" %% "slick-hikaricp" % slickV,
    "com.rms.miu" %% "slick-cats" % slickCatsV
  )

  private val liquibaseDependencies = List(
    "org.liquibase" % "liquibase-core" % liquibaseV
  )

  private val akkaDependencies = List(
    "com.typesafe.akka" %% "akka-actor" % akkaV,
    "com.typesafe.akka" %% "akka-testkit" % akkaV % Test,
  )

  private val akkaStreamDependencies = List(
    "com.typesafe.akka" %% "akka-stream" % akkaV,
    "com.typesafe.akka" %% "akka-stream-testkit" % akkaV % Test,
  ) ++ akkaDependencies

  private val akkaHttpDependencies = List(
    "com.typesafe.akka" %% "akka-http" % akkaHttpV,
    "com.typesafe.akka" %% "akka-http-testkit" % akkaHttpV % Test,
    // WOM internally embeds spray-json. Leave this import here until WOM externalizes the json library choice like
    // other libraries do. See akka-http, elastic4s, etc.
    "com.typesafe.akka" %% "akka-http-spray-json" % akkaHttpV,
  ) ++ akkaStreamDependencies

  private val akkaHttpCirceIntegrationDependency = List(
    "de.heikoseeberger" %% "akka-http-circe" % akkaHttpCirceIntegrationV
  )

  private val swaggerUiDependencies = List(
    "org.webjars" % "swagger-ui" % swaggerUiV,
    "io.swagger" % "swagger-parser" % swaggerParserV % Test,
    "org.yaml" % "snakeyaml" % snakeyamlV % Test
  )

  private val googleGenomicsV2Alpha1Dependency = List(
    "com.google.apis" % "google-api-services-genomics" % googleGenomicsServicesV2Alpha1ApiV
      exclude("com.google.guava", "guava-jdk5")
  )

  private val googleLifeSciencesV2BetaDependency = List(
    "com.google.apis" % "google-api-services-lifesciences" % googleLifeSciencesServicesV2BetaApiV
      exclude("com.google.guava", "guava-jdk5")
  )

  /*
  Used instead of `"org.lerch" % "s3fs" % s3fsV exclude("org.slf4j", "jcl-over-slf4j")`
  org.lerch:s3fs:1.0.1 depends on a preview release of software.amazon.awssdk:s3.

  Instead the code has been re-forked into this repo, just like many of the other FileSystemProvider extensions.
   */
  private val s3fsDependencies = List(
    "com.google.code.findbugs" % "jsr305" % jsr305V,
    "com.google.guava" % "guava" % guavaV,
    "org.apache.tika" % "tika-core" % tikaV,
    "software.amazon.awssdk" % "s3" % awsSdkV,
  ) ++ slf4jBindingDependencies

  private val awsCloudDependencies = List(
    "com.fasterxml.jackson.core" % "jackson-annotations" % jacksonV,
  ) ++ s3fsDependencies ++ List(
    "batch",
    "core",
    "cloudwatchlogs",
    "s3",
    "sts",
<<<<<<< HEAD
    "ecs",
    "ecr",
    "ecrpublic",
=======
>>>>>>> 8b58a97a
  ).map(artifactName => "software.amazon.awssdk" % artifactName % awsSdkV)

  private val googleCloudDependencies = List(
    "io.grpc" % "grpc-core" % grpcV,
    "com.google.guava" % "guava" % guavaV,
    "com.google.cloud" % "google-cloud-nio" % googleCloudNioV
      exclude("com.google.api.grpc", "grpc-google-common-protos")
      exclude("com.google.cloud.datastore", "datastore-v1-protos")
      exclude("org.apache.httpcomponents", "httpclient"),
    "org.broadinstitute.dsde.workbench" %% "workbench-google" % workbenchGoogleV
      exclude("com.google.apis", "google-api-services-genomics"),
    "org.apache.httpcomponents" % "httpclient" % apacheHttpClientV,
    "com.google.apis" % "google-api-services-cloudkms" % googleCloudKmsV
      exclude("com.google.guava", "guava-jdk5")
  ) ++ googleGenomicsV2Alpha1Dependency ++ googleLifeSciencesV2BetaDependency

  private val aliyunOssDependencies = List(
    "com.aliyun.oss" % "aliyun-sdk-oss" % aliyunOssV
  )

  private val aliyunBatchComputeDependencies = List(
    "com.aliyun" % "aliyun-java-sdk-batchcompute" % aliyunBcsV,
    "com.aliyun" % "aliyun-java-sdk-core" % aliyunCoreV
  )

  private val aliyunCrDependencies = List(
    "com.aliyun" % "aliyun-java-sdk-cr" % aliyunCrV,
    "com.aliyun" % "aliyun-java-sdk-core" % aliyunCoreV,
    "com.typesafe.akka" %% "akka-http-spray-json" % akkaHttpV
  )

  private val dbmsDependencies = List(
    "org.hsqldb" % "hsqldb" % hsqldbV,
    "org.mariadb.jdbc" % "mariadb-java-client" % mariadbV,
    "mysql" % "mysql-connector-java" % mysqlV,
    "org.postgresql" % "postgresql" % postgresV
  )

  private val refinedTypeDependenciesList = List(
    "eu.timepit" %% "refined" % refinedV
  )

  // Sub-project dependencies, added in addition to any dependencies inherited from .dependsOn().

  val commonDependencies: List[ModuleID] = List(
    "org.typelevel" %% "cats-effect" % catsEffectV,
    "org.apache.commons" % "commons-lang3" % commonsLang3V,
    "org.apache.commons" % "commons-text" % commonsTextV,
    "com.lihaoyi" %% "pprint" % pprintV,
  ) ++ catsDependencies ++ configDependencies ++ slf4jFacadeDependencies ++ refinedTypeDependenciesList

  val cloudSupportDependencies: List[ModuleID] = googleApiClientDependencies ++ googleCloudDependencies ++ betterFilesDependencies ++ awsCloudDependencies

  val databaseSqlDependencies: List[ModuleID] = List(
    "commons-io" % "commons-io" % commonsIoV,
  ) ++ configDependencies ++ catsDependencies ++ slickDependencies ++ dbmsDependencies ++ refinedTypeDependenciesList

  val statsDDependencies = List(
    "nl.grons" %% "metrics4-scala" % metrics4ScalaV,
    "com.readytalk" % "metrics3-statsd" % metrics3StatsdV
  )

  val stackdriverDependencies = List(
    "com.google.cloud" % "google-cloud-monitoring" % googleCloudMonitoringV
  )

  val gcsFileSystemDependencies: List[ModuleID] = akkaHttpDependencies

  val httpFileSystemDependencies: List[ModuleID] = akkaHttpDependencies

  val ossFileSystemDependencies: List[ModuleID] = googleCloudDependencies ++ aliyunOssDependencies ++ List(
    "com.github.pathikrit" %% "better-files" % betterFilesV
  )

  val statsDProxyDependencies: List[ModuleID] = List(
    "co.fs2" %% "fs2-io" % fs2VStatsDProxy,
    "com.iheart" %% "ficus" % ficusV,
    "com.google.cloud" % "google-cloud-nio" % googleCloudNioV
  ) ++ commonDependencies

  val womDependencies: List[ModuleID] = List(
    "com.typesafe.scala-logging" %% "scala-logging" % scalaLoggingV,
    "io.spray" %% "spray-json" % sprayJsonV,
    "org.scalacheck" %% "scalacheck" % scalacheckV % Test,
    "org.typelevel" %% "simulacrum" % simulacrumV,
    "commons-codec" % "commons-codec" % commonsCodecV
  ) ++ circeDependencies ++ refinedTypeDependenciesList

  val wdlDependencies: List[ModuleID] = List(
    "commons-io" % "commons-io" % commonsIoV,
    "org.scala-graph" %% "graph-core" % scalaGraphV,
    "com.chuusai" %% "shapeless" % shapelessV
  ) ++ betterFilesDependencies

  val languageFactoryDependencies = List(
    "com.softwaremill.sttp" %% "core" % sttpV,
    "com.softwaremill.sttp" %% "async-http-client-backend-cats" % sttpV
  )

  val draft2LanguageFactoryDependencies = List(
    "org.mock-server" % "mockserver-netty" % mockserverNettyV % Test
  )

  /*
  The distro artifact contains the actual impl, but transitively includes OSGI bundles that conflict with assembly:
  - https://github.com/owlcs/owlapi/wiki/Documentation/45d8f63d055f820c6ac2ca6c4679a2a7b705449b#howto
  - https://github.com/owlcs/owlapi/issues/455
  - https://github.com/owlcs/owlapi/issues/603

  jcl-over-slf4j.jar is a replacement for commons-logging 1.1.1. Meanwhile our extensive transitive use of apache's
  httpclient has been including commons-logging 1.2 for a while. Now the owl api dependency jcl-over-slf4j is
  conflicting during assembly. As there have been no reported errors AFAIK with commons-logging leaving it in for now.
  However as we use slf4j for cromwell log configuration the correct thing might actually be to exclude commons-logging
  whenever importing httpclient and include jcl-over-slf4j. That way we can control all of our logging in one place.

  - https://www.slf4j.org/legacy.html#jclOverSLF4J
   */
  val owlApiDependencies = List(
    "net.sourceforge.owlapi" % "owlapi-distribution" % owlApiV
      exclude("org.apache.httpcomponents", "httpclient-osgi")
      exclude("org.apache.httpcomponents", "httpcore-osgi")
      exclude("org.slf4j", "jcl-over-slf4j"),
    "org.apache.httpcomponents" % "httpclient-cache" % apacheHttpClientV,
    "org.apache.httpcomponents" % "httpclient" % apacheHttpClientV
  )

  val cwlDependencies: List[ModuleID] = List(
    "com.lihaoyi" %% "ammonite-ops" % ammoniteOpsV,
    "org.broadinstitute" % "heterodon" % heterodonV classifier "single",
    "org.scalactic" %% "scalactic" % scalacticV,
    "org.scalacheck" %% "scalacheck" % scalacheckV % Test,
    "io.circe" %% "circe-optics" % circeOpticsV,
    "org.mozilla" % "rhino" % rhinoV,
    "org.javadelight" % "delight-rhino-sandbox" % delightRhinoSandboxV,
    "org.scalamock" %% "scalamock" % scalamockV % Test,
    "commons-io" % "commons-io" % commonsIoV % Test
  ) ++ betterFilesDependencies ++ owlApiDependencies

  val womtoolDependencies: List[ModuleID] = catsDependencies ++ slf4jBindingDependencies

  val centaurCwlRunnerDependencies: List[ModuleID] = List(
    "com.github.scopt" %% "scopt" % scoptV,
    "io.circe" %% "circe-optics" % circeOpticsV
  ) ++ slf4jBindingDependencies

  val coreDependencies: List[ModuleID] = List(
    "com.google.auth" % "google-auth-library-oauth2-http" % googleOauth2V,
    "com.chuusai" %% "shapeless" % shapelessV,
    "com.storm-enroute" %% "scalameter" % scalameterV % Test,
    "com.github.scopt" %% "scopt" % scoptV,
    "org.scalamock" %% "scalamock" % scalamockV % Test
  ) ++ akkaStreamDependencies ++ configDependencies ++ catsDependencies ++ circeDependencies ++
    googleApiClientDependencies ++ statsDDependencies ++ betterFilesDependencies ++
    // TODO: We're not using the "F" in slf4j. Core only supports logback, specifically the WorkflowLogger.
    slf4jBindingDependencies ++ stackdriverDependencies

  val databaseMigrationDependencies: List[ModuleID] = liquibaseDependencies ++ dbmsDependencies

<<<<<<< HEAD
  val dockerHashingDependencies = http4sDependencies ++ circeDependencies ++ aliyunCrDependencies ++ awsCloudDependencies
=======
  val dockerHashingDependencies: List[ModuleID] = http4sDependencies ++ circeDependencies ++ aliyunCrDependencies
>>>>>>> 8b58a97a

  val cromwellApiClientDependencies: List[ModuleID] = List(
    "org.typelevel" %% "cats-effect" % catsEffectV,
    "co.fs2" %% "fs2-io" % fs2V % Test,
  ) ++ akkaHttpDependencies ++ betterFilesDependencies ++ catsDependencies

  val centaurDependencies: List[ModuleID] = List(
    "org.apache.commons" % "commons-math3" % commonsMathV,
    "com.github.kxbmap" %% "configs" % configsV,
    "com.google.cloud" % "google-cloud-bigquery" % googleCloudBigQueryV % IntegrationTest,
    "org.gnieh" %% "diffson-spray-json" % diffsonSprayJsonV
  ) ++ circeDependencies ++ slf4jBindingDependencies ++ cloudSupportDependencies ++ http4sDependencies

  val engineDependencies: List[ModuleID] = List(
    "commons-codec" % "commons-codec" % commonsCodecV,
    "commons-io" % "commons-io" % commonsIoV,
    "com.storm-enroute" %% "scalameter" % scalameterV
      exclude("com.fasterxml.jackson.core", "jackson-databind")
      exclude("com.fasterxml.jackson.module", "jackson-module-scala")
      exclude("org.scala-tools.testing", "test-interface"),
    "com.fasterxml.jackson.core" % "jackson-databind" % jacksonV,
    "io.github.andrebeat" %% "scala-pool" % scalaPoolV
  ) ++ swaggerUiDependencies ++ akkaHttpDependencies ++ akkaHttpCirceIntegrationDependency ++ circeDependencies

  val servicesDependencies = List(
    "com.google.api" % "gax-grpc" % googleGaxGrpcV,
    "org.apache.commons" % "commons-csv" % commonsCsvV,
  )

  val serverDependencies: List[ModuleID] = slf4jBindingDependencies

  val cromiamDependencies: List[ModuleID] = List(
    "com.softwaremill.sttp" %% "core" % sttpV,
    "com.softwaremill.sttp" %% "async-http-client-backend-future" % sttpV,
    "com.typesafe.scala-logging" %% "scala-logging" % scalaLoggingV,
    "org.broadinstitute.dsde.workbench" %% "workbench-model" % workbenchModelV,
    "org.broadinstitute.dsde.workbench" %% "workbench-util" % workbenchUtilV
  ) ++ akkaHttpDependencies ++ swaggerUiDependencies ++ slf4jBindingDependencies

  val wes2cromwellDependencies: List[ModuleID] = coreDependencies ++ akkaHttpDependencies

  val backendDependencies = List(
    "org.scalacheck" %% "scalacheck" % scalacheckV % Test,
    "co.fs2" %% "fs2-io" % fs2V
  )

  val bcsBackendDependencies: List[ModuleID] = commonDependencies ++ refinedTypeDependenciesList ++ aliyunBatchComputeDependencies

  val tesBackendDependencies: List[ModuleID] = akkaHttpDependencies

  val sfsBackendDependencies = List (
    "org.lz4" % "lz4-java" % lz4JavaV
  )

  val testDependencies: List[ModuleID] = List(
    "org.scalatest" %% "scalatest" % scalatestV,
    "org.scalatestplus" %% "scalatestplus-mockito" % scalatestPlusMockitoV,
    "com.vladsch.flexmark" % "flexmark-profile-pegdown" % flexmarkV,
    "org.pegdown" % "pegdown" % pegdownV,
    "org.specs2" %% "specs2-mock" % specs2MockV,
    "com.dimafeng" %% "testcontainers-scala-scalatest" % testContainersScalaV,
    "com.dimafeng" %% "testcontainers-scala-mysql" % testContainersScalaV,
    "com.dimafeng" %% "testcontainers-scala-mariadb" % testContainersScalaV,
    "com.dimafeng" %% "testcontainers-scala-postgresql" % testContainersScalaV
  ) ++ slf4jBindingDependencies // During testing, add an slf4j binding for _all_ libraries.

  val kindProjectorPlugin = "org.typelevel" %% "kind-projector" % kindProjectorV
  val paradisePlugin = "org.scalamacros" % "paradise" % paradiseV cross CrossVersion.full

  // Version of the swagger UI to write into config files
  val swaggerUiVersion: String = swaggerUiV

  val perfDependencies: List[ModuleID] = circeDependencies ++ betterFilesDependencies ++ commonDependencies ++
    googleApiClientDependencies ++ googleCloudDependencies

  val drsLocalizerDependencies: List[ModuleID] = List(
    "com.google.auth" % "google-auth-library-oauth2-http" % googleOauth2V,
    "com.google.cloud" % "google-cloud-storage" % googleCloudStorageV,
    "org.typelevel" %% "cats-effect" % catsEffectV,
    "com.iheart" %% "ficus" % ficusV,
    "com.softwaremill.sttp" %% "circe" % sttpV,
    "com.github.scopt" %% "scopt" % scoptV,
  ) ++ circeDependencies ++ catsDependencies ++ slf4jBindingDependencies ++ languageFactoryDependencies ++ azureDependencies

  val allProjectDependencies: List[ModuleID] =
    backendDependencies ++
      bcsBackendDependencies ++
      centaurCwlRunnerDependencies ++
      centaurDependencies ++
      cloudSupportDependencies ++
      commonDependencies ++
      coreDependencies ++
      cromiamDependencies ++
      cromwellApiClientDependencies ++
      cwlDependencies ++
      databaseMigrationDependencies ++
      databaseSqlDependencies ++
      dockerHashingDependencies ++
      draft2LanguageFactoryDependencies ++
      drsLocalizerDependencies ++
      engineDependencies ++
      gcsFileSystemDependencies ++
      httpFileSystemDependencies ++
      implDrsDependencies ++
      implFtpDependencies ++
      languageFactoryDependencies ++
      ossFileSystemDependencies ++
      perfDependencies ++
      serverDependencies ++
      sfsBackendDependencies ++
      spiDependencies ++
      spiUtilDependencies ++
      statsDProxyDependencies ++
      tesBackendDependencies ++
      wdlDependencies ++
      wes2cromwellDependencies ++
      womDependencies ++
      womtoolDependencies

  /*
  If you see warnings from SBT about evictions, insert a specific dependency version into this list.

  Do not know a good way to check when these are out of date as `sbt dependencyUpdates` does not
  report on dependency overrides.

  Any dependencies that are removed may be also removed from this list.
  However, be careful about downgrading any of these dependencies.
  Older versions have known vulnerabilities, ex: CVE-2017-7525
   */

  val googleHttpClientDependencies = List(
    /*
    Move the google-http-client versions past https://github.com/googleapis/google-http-java-client/issues/606
    This created a situation where com/google/api/client/http/apache/ApacheHttpTransport.class was in *both*
    transitive dependencies causing an assembly merge conflict.

    At the time of this comment older versions are being pulled in via
    https://mvnrepository.com/artifact/com.google.api-client/google-api-client/1.28.0
     */
    "com.google.http-client" % "google-http-client-apache" % googleHttpClientApacheV,
    "com.google.http-client" % "google-http-client" % googleHttpClientV,
  )

  val nettyDependencyOverrides: List[ModuleID] = List(
    "buffer",
    "codec",
    "codec-dns",
    "codec-http",
    "codec-http2",
    "codec-socks",
    "common",
    "handler-proxy",
    "resolver",
    "resolver-dns",
    "transport",
    "transport-native-epoll",
    "transport-native-unix-common",
  ).map(m => "io.netty" % s"netty-$m" % nettyV)

  val rdf4jDependencyOverrides: List[ModuleID] = List(
    /*
    Yes. All of these are required to lock in the rdf4j version.

    Feel free to update versions but do not remove these overrides unless and until an updated
    owl-api is no longer pulling in vulnerable rdf4j dependencies.

    https://cve.mitre.org/cgi-bin/cvename.cgi?name=CVE-2018-1000644

    See comment mentioning "OSGI" further above for more info on the bundling of dependencies.
     */
    "model",
    "rio-api",
    "rio-binary",
    "rio-datatypes",
    "rio-jsonld",
    "rio-languages",
    "rio-n3",
    "rio-nquads",
    "rio-ntriples",
    "rio-rdfjson",
    "rio-rdfxml",
    "rio-trig",
    "rio-trix",
    "rio-turtle",
    "util",
  ).map(m => "org.eclipse.rdf4j" % s"rdf4j-$m" % rdf4jV)

  // Some libraries are importing older version of these dependencies, causing conflicts. Hence the need to override them.
  val grpcDependencyOverrides: List[ModuleID] = List(
    "alts",
    "auth",
    "context",
    "core",
    "grpclb",
    "netty-shaded",
    "protobuf-lite",
    "protobuf",
    "stub",
  ).map(m => "io.grpc" % s"grpc-$m" % grpcV)

  /*
  Ensure we're using the latest to avoid a shading bug in earlier versions of scala-collection-compat.
  https://github.com/scala/scala-collection-compat/issues/426
   */
  private val scalaCollectionCompatOverrides = List(
    "org.scala-lang.modules" %% "scala-collection-compat" % scalaCollectionCompatV,
  )

  /*
  If we use a version in one of our projects, that's the one we want all the libraries to use
  ...plus other groups of transitive dependencies shared across multiple projects
   */
  val cromwellDependencyOverrides: List[ModuleID] =
    allProjectDependencies ++
      googleHttpClientDependencies ++
      nettyDependencyOverrides ++
      rdf4jDependencyOverrides ++
      grpcDependencyOverrides ++
      scalaCollectionCompatOverrides
}<|MERGE_RESOLUTION|>--- conflicted
+++ resolved
@@ -10,16 +10,12 @@
   private val aliyunOssV = "3.13.1"
   private val ammoniteOpsV = "2.4.0"
   private val apacheHttpClientV = "4.5.13"
-<<<<<<< HEAD
   private val awsSdkV = "2.17.66"
-=======
-  private val awsSdkV = "2.17.50"
   // We would like to use the BOM to manage Azure SDK versions, but SBT doesn't support it.
   // https://github.com/Azure/azure-sdk-for-java/tree/main/sdk/boms/azure-sdk-bom
   // https://github.com/sbt/sbt/issues/4531
   private val azureIdentitySdkV = "1.4.2"
   private val azureKeyVaultSdkV = "4.3.4"
->>>>>>> 8b58a97a
   private val betterFilesV = "3.9.1"
   /*
   cats-effect, fs2, http4s, and sttp (also to v3) should all be upgraded at the same time to use cats-effect 3.x.
@@ -75,25 +71,6 @@
   private val grpcV = "1.41.0"
   private val guavaV = "31.0.1-jre"
   private val heterodonV = "1.0.0-beta3"
-<<<<<<< HEAD
-  private val hsqldbV = "2.5.1"
-  private val http4sVersion = "0.21.7" // scala-steward:off (CROM-6678)
-  private val jacksonV = "2.12.5"
-  private val jacksonJqV = "1.0.0-preview.20201123"
-  private val janinoV = "3.1.2"
-  private val javaxActivationV = "1.2.0"
-  // jaxb-impl 2.3.3 depends on com.sun.activation:jakarta.activation and jakarta.xml.bind:jakarta.xml.bind-api,
-  // which jaxb-impl 2.3.2 did not. jakarta.activation corresponds to the "updated" Maven coordinates for the Java
-  // Activation Framework (https://wiki.eclipse.org/Jakarta_EE_Maven_Coordinates), but Cromwell has many transitive
-  // dependencies on the "old" javax.activation coordinates as well. At assembly time the classes from these two
-  // different jars collide and produce merge conflicts.
-  // It's possible that after updating all other dependencies in Cromwell we might purge the transitive dependencies on
-  // javax.activation and then be able to upgrade to jaxb-impl 2.3.3 or beyond, but some of those other dependencies
-  // such as googleCloudNioV have already been pinned for Scala Steward so this might not be a trivial undertaking.
-  private val jaxbV = "2.3.2" // scala-steward:off
-  private val kindProjectorV = "0.9.9"
-  private val kittensV = "2.2.1"
-=======
   private val hsqldbV = "2.6.0"
   private val http4sV = "0.21.7" // scala-steward:off (CROM-6678)
   private val jacksonV = "2.13.0"
@@ -101,7 +78,6 @@
   private val jsr305V = "3.0.2"
   private val kindProjectorV = "0.10.0"
   private val kittensV = "2.3.2"
->>>>>>> 8b58a97a
   private val liquibaseSlf4jV = "4.0.0"
   private val liquibaseV = "4.6.1"
   private val logbackV = "1.2.6"
@@ -344,12 +320,9 @@
     "cloudwatchlogs",
     "s3",
     "sts",
-<<<<<<< HEAD
     "ecs",
     "ecr",
     "ecrpublic",
-=======
->>>>>>> 8b58a97a
   ).map(artifactName => "software.amazon.awssdk" % artifactName % awsSdkV)
 
   private val googleCloudDependencies = List(
@@ -508,11 +481,7 @@
 
   val databaseMigrationDependencies: List[ModuleID] = liquibaseDependencies ++ dbmsDependencies
 
-<<<<<<< HEAD
-  val dockerHashingDependencies = http4sDependencies ++ circeDependencies ++ aliyunCrDependencies ++ awsCloudDependencies
-=======
-  val dockerHashingDependencies: List[ModuleID] = http4sDependencies ++ circeDependencies ++ aliyunCrDependencies
->>>>>>> 8b58a97a
+  val dockerHashingDependencies: List[ModuleID] = http4sDependencies ++ circeDependencies ++ aliyunCrDependencies ++ awsCloudDependencies
 
   val cromwellApiClientDependencies: List[ModuleID] = List(
     "org.typelevel" %% "cats-effect" % catsEffectV,
