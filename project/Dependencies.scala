--- conflicted
+++ resolved
@@ -6,15 +6,7 @@
   private val akkaV = "2.5.32" // scala-steward:off (CROM-6637)
   private val ammoniteOpsV = "2.4.1"
   private val apacheHttpClientV = "4.5.13"
-<<<<<<< HEAD
   private val awsSdkV = "2.26.19"
-  // We would like to use the BOM to manage Azure SDK versions, but SBT doesn't support it.
-  // https://github.com/Azure/azure-sdk-for-java/tree/main/sdk/boms/azure-sdk-bom
-  // https://github.com/sbt/sbt/issues/4531
-  private val azureStorageBlobNioV = "12.0.0-beta.19"
-  private val azureIdentitySdkV = "1.4.6"
-=======
-  private val awsSdkV = "2.17.265"
   // We would like to use the BOM to manage Azure SDK versions, but SBT doesn't support it.
   // https://github.com/Azure/azure-sdk-for-java/tree/main/sdk/boms/azure-sdk-bom
   // https://github.com/sbt/sbt/issues/4531
@@ -27,7 +19,6 @@
   // (Specifically, the side-by-side root logger and workflow logger resulted in
   // duplicate messages in AI. See WX-1122.)
   private val azureAppInsightsLogbackV = "2.6.4"
->>>>>>> f8c9ff2a
   private val betterFilesV = "3.9.1"
   private val jsonSmartV = "2.4.10"
   /*
@@ -58,13 +49,8 @@
   private val googleCloudKmsV = "v1-rev20230421-2.0.0"
   private val googleCloudMonitoringV = "3.2.5"
   private val googleCloudNioV = "0.124.8"
-<<<<<<< HEAD
-  private val googleCloudStorageV = "2.9.2"
-  private val googleGaxGrpcV = "2.19.0"
-=======
   private val googleCloudStorageV = "2.17.2"
   private val googleGaxGrpcV = "2.25.0"
->>>>>>> f8c9ff2a
   // latest date via: https://mvnrepository.com/artifact/com.google.apis/google-api-services-genomics
   private val googleGenomicsServicesV2Alpha1ApiV = "v2alpha1-rev20210811-1.32.1"
   private val googleHttpClientApacheV = "2.1.2"
@@ -74,13 +60,8 @@
   private val googleLifeSciencesServicesV2BetaApiV = "v2beta-rev20220916-2.0.0"
   private val googleOauth2V = "1.5.3"
   private val googleOauthClientV = "1.33.1"
-<<<<<<< HEAD
-  private val googleCloudResourceManagerV = "1.2.5"
-  private val grpcV = "1.45.1"
-=======
   private val googleCloudResourceManagerV = "1.17.0"
   private val grpcV = "1.54.1"
->>>>>>> f8c9ff2a
   private val guavaV = "31.0.1-jre"
   private val heterodonV = "1.0.0-beta3"
   private val hsqldbV = "2.6.1"
@@ -97,11 +78,7 @@
   private val kindProjectorV = "0.13.2"
   private val kittensV = "2.3.2"
   private val liquibaseV = "4.8.0"
-<<<<<<< HEAD
-  private val logbackV = "1.2.11"
-=======
   private val logbackV = "1.2.13"
->>>>>>> f8c9ff2a
   private val lz4JavaV = "1.8.0"
   private val mariadbV = "2.7.4"
   /*
@@ -122,17 +99,11 @@
   private val mysqlV = "8.0.28"
   private val nettyV = "4.1.72.Final"
   private val owlApiV = "5.1.19"
-<<<<<<< HEAD
-  private val postgresV = "42.4.1"
-  private val pprintV = "0.7.3"
-  private val rdf4jV = "3.7.1"
-=======
   private val pact4sV = "0.9.0"
   private val postgresV = "42.4.4"
   private val pprintV = "0.7.3"
   private val rdf4jV = "3.7.1"
   private val re2jV = "1.6"
->>>>>>> f8c9ff2a
   private val refinedV = "0.10.1"
   private val rhinoV = "1.7.14"
 
@@ -142,11 +113,7 @@
   private val scalaPoolV = "0.4.3"
   private val scalacticV = "3.2.13"
   private val scalameterV = "0.21"
-<<<<<<< HEAD
-  private val scalatestV = "3.2.10"
-=======
   private val scalatestV = "3.2.15"
->>>>>>> f8c9ff2a
   private val scalatestScalacheckV = scalatestV + ".0"
   private val scoptV = "4.1.0"
   private val sentryLogbackV = "5.7.4"
@@ -264,12 +231,6 @@
   val azureDependencies: List[ModuleID] = List(
     "com.azure" % "azure-identity" % azureIdentitySdkV
       exclude("jakarta.xml.bind", "jakarta.xml.bind-api")
-<<<<<<< HEAD
-      exclude("jakarta.activation", "jakarta.activation-api"),
-    "com.azure" % "azure-core-management" % "1.7.1",
-    "com.azure.resourcemanager" % "azure-resourcemanager" % "2.18.0"
-  )
-=======
       exclude("jakarta.activation", "jakarta.activation-api")
       exclude("net.minidev", "json-smart"),
     "com.azure" % "azure-identity-extensions" % azureIdentityExtensionsV,
@@ -279,7 +240,6 @@
     "net.minidev" % "json-smart" % jsonSmartV,
     "com.microsoft.azure" % "applicationinsights-logging-logback" % azureAppInsightsLogbackV,
   ) ++ azureBlobNioDependencies
->>>>>>> f8c9ff2a
 
   val wsmDependencies: List[ModuleID] = List(
     "bio.terra" % "workspace-manager-client" % "0.254.452-SNAPSHOT"
@@ -471,11 +431,7 @@
     "com.google.apis" % "google-api-services-cloudkms" % googleCloudKmsV
       exclude("com.google.guava", "guava-jdk5"),
     "org.glassfish.hk2.external" % "jakarta.inject" % jakartaInjectV,
-<<<<<<< HEAD
-  ) ++ googleGenomicsV2Alpha1Dependency ++ googleLifeSciencesV2BetaDependency
-=======
   ) ++ googleGenomicsV2Alpha1Dependency ++ googleLifeSciencesV2BetaDependency ++ googleBatchv1Dependency
->>>>>>> f8c9ff2a
 
   private val dbmsDependencies = List(
     "org.hsqldb" % "hsqldb" % hsqldbV,
@@ -550,11 +506,7 @@
     List("scalatest", "mysql", "mariadb", "postgresql")
       .map(name => "com.dimafeng" %% s"testcontainers-scala-$name" % testContainersScalaV % Test)
 
-<<<<<<< HEAD
-  val blobFileSystemDependencies: List[ModuleID] = azureDependencies ++ wsmDependencies
-=======
   val blobFileSystemDependencies: List[ModuleID] = azureDependencies ++ wsmDependencies ++ akkaHttpDependencies
->>>>>>> f8c9ff2a
 
   val s3FileSystemDependencies: List[ModuleID] = junitDependencies
 
@@ -707,10 +659,7 @@
     "com.softwaremill.sttp" %% "circe" % sttpV,
     "com.github.scopt" %% "scopt" % scoptV,
     "org.apache.commons" % "commons-csv" % commonsCsvV,
-<<<<<<< HEAD
-=======
     "io.spray" %% "spray-json" % sprayJsonV,
->>>>>>> f8c9ff2a
   ) ++ circeDependencies ++ catsDependencies ++ slf4jBindingDependencies ++ languageFactoryDependencies ++ azureDependencies
 
   val allProjectDependencies: List[ModuleID] =
@@ -887,9 +836,6 @@
      The jakarta.annotation inclusion is above in googleApiClientDependencies.
      */
     ExclusionRule("javax.annotation", "javax.annotation-api"),
-<<<<<<< HEAD
-  )
-=======
     ExclusionRule("javax.activation"),
   )
 
@@ -911,5 +857,4 @@
     http4sCirce,
     scalaTest,
   ) ++ akkaDependencies
->>>>>>> f8c9ff2a
 }