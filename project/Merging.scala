--- conflicted
+++ resolved
@@ -22,11 +22,8 @@
           MergeStrategy.first
         case "maven" :: "com.google.guava" :: _ =>
           MergeStrategy.first
-<<<<<<< HEAD
-=======
         case "versions" :: _ if path.last == "module-info.class" =>
           MergeStrategy.discard
->>>>>>> 8b58a97a
         case "native-image" :: _ if Set("native-image.properties", "reflection-config.json").contains(path.last) =>
           /*
           Discard GraalVM configuration files.
