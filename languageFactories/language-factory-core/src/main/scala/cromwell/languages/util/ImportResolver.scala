--- conflicted
+++ resolved
@@ -10,10 +10,7 @@
 import com.softwaremill.sttp._
 import com.softwaremill.sttp.asynchttpclient.cats.AsyncHttpClientCatsBackend
 import com.typesafe.config.ConfigFactory
-<<<<<<< HEAD
-=======
 import com.typesafe.scalalogging.StrictLogging
->>>>>>> f8c9ff2a
 import common.Checked
 import common.transforms.CheckedAtoB
 import common.validation.ErrorOr._
@@ -194,14 +191,10 @@
 
   case class HttpResolver(relativeTo: Option[String],
                           headers: Map[String, String],
-<<<<<<< HEAD
-                          hostAllowlist: Option[List[String]]) extends ImportResolver {
-=======
                           hostAllowlist: Option[List[String]],
                           authProviders: List[ImportAuthProvider]
   ) extends ImportResolver
       with StrictLogging {
->>>>>>> f8c9ff2a
     import HttpResolver._
 
     override def name: String = relativeTo match {
@@ -212,11 +205,7 @@
     def newResolverList(newRoot: String): List[ImportResolver] = {
       val rootWithoutFilename = newRoot.split('/').init.mkString("", "/", "/")
       List(
-<<<<<<< HEAD
-        HttpResolver(relativeTo = Some(canonicalize(rootWithoutFilename)), headers, hostAllowlist)
-=======
         HttpResolver(relativeTo = Some(canonicalize(rootWithoutFilename)), headers, hostAllowlist, authProviders)
->>>>>>> f8c9ff2a
       )
     }
 
@@ -235,10 +224,6 @@
       case None => true
     }
 
-<<<<<<< HEAD
-    override def innerResolver(str: String, currentResolvers: List[ImportResolver]): Checked[ResolvedImportBundle] = {
-      pathToLookup(str) flatMap { toLookup: WorkflowSource =>
-=======
     def fetchAuthHeaders(uri: Uri): Future[Map[String, String]] =
       authProviders collectFirst {
         case provider if provider.validHosts.contains(uri.host) => provider.authHeader()
@@ -246,7 +231,6 @@
 
     override def innerResolver(str: String, currentResolvers: List[ImportResolver]): Checked[ResolvedImportBundle] =
       pathToLookup(str) flatMap { toLookup: WorkflowUrl =>
->>>>>>> f8c9ff2a
         (Try {
           val uri: Uri = uri"$toLookup"
 
@@ -292,18 +276,6 @@
       Await.result(responseIO.unsafeToFuture(), 15.seconds)
     }
 
-    private def getUri(toLookup: WorkflowSource): Either[NonEmptyList[WorkflowSource], ResolvedImportBundle] = {
-      implicit val sttpBackend = HttpResolver.sttpBackend()
-      val responseIO: IO[Response[WorkflowSource]] = sttp.get(uri"$toLookup").headers(headers).send()
-
-      // temporary situation to get functionality working before
-      // starting in on async-ifying the entire WdlNamespace flow
-      val result: Checked[WorkflowSource] = Await.result(responseIO.unsafeToFuture(), 15.seconds).body.leftMap { e => NonEmptyList(e.toString.trim, List.empty) }
-
-      result map {
-        ResolvedImportBundle(_, newResolverList(toLookup), ResolvedImportRecord(toLookup))
-      }
-    }
 
     override def cleanupIfNecessary(): ErrorOr[Unit] = ().validNel
 
@@ -316,13 +288,9 @@
     import common.util.IntrospectableLazy._
 
     def apply(relativeTo: Option[String] = None,
-<<<<<<< HEAD
-              headers: Map[String, String] = Map.empty): HttpResolver = {
-=======
               headers: Map[String, String] = Map.empty,
               authProviders: List[ImportAuthProvider] = List.empty
     ): HttpResolver = {
->>>>>>> f8c9ff2a
       val config = ConfigFactory.load().getConfig("languages.WDL.http-allow-list")
       val allowListEnabled = config.as[Option[Boolean]]("enabled").getOrElse(false)
       val allowList: Option[List[String]] =
@@ -330,11 +298,7 @@
           config.as[Option[List[String]]]("allowed-http-hosts")
         else None
 
-<<<<<<< HEAD
-      new HttpResolver(relativeTo, headers, allowList)
-=======
       new HttpResolver(relativeTo, headers, allowList, authProviders)
->>>>>>> f8c9ff2a
     }
 
     val sttpBackend: IntrospectableLazy[SttpBackend[IO, Nothing]] = lazily {
