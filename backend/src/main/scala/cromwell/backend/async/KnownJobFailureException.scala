--- conflicted
+++ resolved
@@ -15,22 +15,17 @@
     s"Job $jobTag exited with return code $returnCode which has not been declared as a valid return code. See 'continueOnReturnCode' runtime attribute for more details."
 }
 
-<<<<<<< HEAD
 final case class UnExpectedStatus(jobTag: String, returnCode: Int, jobStatus: String, stderrPath: Option[Path]) extends KnownJobFailureException {
   override def getMessage = s"Job $jobTag exited with success code '$returnCode' but failed status '$jobStatus'. Suspecting spot kill and retrying."
 }
 
 final case class ReturnCodeIsNotAnInt(jobTag: String, returnCode: String, stderrPath: Option[Path]) extends KnownJobFailureException {
   override def getMessage = {
-=======
-final case class ReturnCodeIsNotAnInt(jobTag: String, returnCode: String, stderrPath: Option[Path])
-    extends KnownJobFailureException {
-  override def getMessage =
->>>>>>> f8c9ff2a
     if (returnCode.isEmpty)
       s"The return code file for job $jobTag was empty."
     else
       s"Job $jobTag exited with return code $returnCode which couldn't be converted to an Integer."
+  }
 }
 
 final case class StderrNonEmpty(jobTag: String, stderrLength: Long, stderrPath: Option[Path])
