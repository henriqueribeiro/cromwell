package cromwell.backend.validation

import cromwell.backend.validation.RuntimeAttributesDefault._
import cromwell.core.WorkflowOptions
import org.scalatest.{FlatSpec, Matchers}
import spray.json._
import wdl4s.types._
import wdl4s.values.{WdlArray, WdlBoolean, WdlInteger, WdlString}

class RuntimeAttributesDefaultSpec extends FlatSpec with Matchers {

  behavior of "RuntimeAttributesDefaultSpec"

  val map = Map(
    "str" -> JsString("myString"),
    "bool" -> JsBoolean(true),
    "number" -> JsNumber(8),
    "array" -> JsArray(Vector(JsString("1"), JsString("2")))
  )

  it should "coerce workflow options from Json to WdlValues" in {
    val workflowOptions = WorkflowOptions(JsObject(
      "default_runtime_attributes" -> JsObject(map))
    )

    val coercionMap: Map[String, Set[WdlType]] = Map(
      "str" -> Set(WdlStringType),
      "bool" -> Set(WdlBooleanType),
      "number" -> Set(WdlIntegerType),
      "array" -> Set(WdlArrayType(WdlIntegerType))
    )

    val defaults = workflowOptionsDefault(workflowOptions, coercionMap)
    defaults.isSuccess shouldBe true
    defaults.get should contain theSameElementsAs Map(
      "str" -> WdlString("myString"),
      "bool" -> WdlBoolean.True,
      "number" -> WdlInteger(8),
      "array" -> WdlArray(WdlArrayType(WdlIntegerType), Seq(WdlInteger(1), WdlInteger(2)))
    )
  }

  it should "only return default values if they're in the coercionMap" in {
    val workflowOptions = WorkflowOptions(JsObject(
      "default_runtime_attributes" -> JsObject(map))
    )

    val coercionMap: Map[String, Set[WdlType]] = Map(
      "str" -> Set(WdlStringType),
      "number" -> Set(WdlIntegerType)
    )

    val defaults = workflowOptionsDefault(workflowOptions, coercionMap)
    defaults.isSuccess shouldBe true
    defaults.get should contain theSameElementsAs Map(
      "str" -> WdlString("myString"),
      "number" -> WdlInteger(8)
    )
  }

  it should "return an empty map if there is no runtime attributes section in the workflow options" in {
    val workflowOptions = WorkflowOptions(JsObject(Map.empty[String, JsValue]))

    val defaults = workflowOptionsDefault(workflowOptions, Map.empty)
    defaults.isSuccess shouldBe true
    defaults.get shouldBe empty
  }

  it should "throw an exception if a value can't be coerced" in {
    val workflowOptions = WorkflowOptions(JsObject(
      "default_runtime_attributes" -> JsObject(map))
    )

    val coercionMap: Map[String, Set[WdlType]] = Map(
      "str" -> Set(WdlBooleanType),
      "bool" -> Set(WdlBooleanType),
      "number" -> Set(WdlIntegerType),
      "array" -> Set(WdlArrayType(WdlIntegerType))
    )

    val defaults = workflowOptionsDefault(workflowOptions, coercionMap)
    defaults.isFailure shouldBe true
<<<<<<< HEAD
    defaults.failed.get.getMessage shouldBe s": RuntimeException: Could not parse JsonValue ${map("str")} to valid WdlValue for runtime attribute str"
=======
    defaults.failed.get.getMessage shouldBe s"Failed to coerce default runtime options:\nCould not parse JsonValue ${map("str")} to valid WdlValue for runtime attribute str"
>>>>>>> 26ade632
  }

  it should "fold default values" in {
    val rawAttributes = Map(
      "a" -> WdlString("a")
    )
    val default1 = Map(
      "a" -> WdlString("NOT a"),
      "b" -> WdlString("b")
    )
    val default2 = Map(
      "b" -> WdlString("NOT b"),
      "c" -> WdlString("c")
    )

    withDefaults(rawAttributes, List(default1, default2)) should contain theSameElementsAs Map(
      "a" -> WdlString("a"),
      "b" -> WdlString("b"),
      "c" -> WdlString("c")
    )
  }

  "noValueFoundFor" should "provide an invalidNel for missing values" in {
    import cats.syntax.validated._
    noValueFoundFor("myKey") shouldBe "Can't find an attribute value for key myKey".invalidNel
  }
}<|MERGE_RESOLUTION|>--- conflicted
+++ resolved
@@ -80,11 +80,7 @@
 
     val defaults = workflowOptionsDefault(workflowOptions, coercionMap)
     defaults.isFailure shouldBe true
-<<<<<<< HEAD
-    defaults.failed.get.getMessage shouldBe s": RuntimeException: Could not parse JsonValue ${map("str")} to valid WdlValue for runtime attribute str"
-=======
     defaults.failed.get.getMessage shouldBe s"Failed to coerce default runtime options:\nCould not parse JsonValue ${map("str")} to valid WdlValue for runtime attribute str"
->>>>>>> 26ade632
   }
 
   it should "fold default values" in {
