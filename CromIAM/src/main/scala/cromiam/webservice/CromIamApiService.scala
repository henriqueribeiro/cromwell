package cromiam.webservice

import akka.actor.{ActorRef, ActorSystem}
import akka.event.LoggingAdapter
import akka.http.scaladsl.model.StatusCodes._
import akka.http.scaladsl.model._
import akka.http.scaladsl.server.Directives._
import akka.http.scaladsl.server._
import akka.stream.ActorMaterializer
import cats.effect.IO
import cats.syntax.traverse._
import cats.instances.list._
import com.typesafe.config.Config
import cromiam.auth.Collection.validateLabels
import cromiam.auth.{Collection, User}
import cromiam.cromwell.CromwellClient
import cromiam.instrumentation.CromIamInstrumentation
import cromiam.sam.SamClient
import cromiam.sam.SamClient.{
  CollectionAuthorizationRequest,
  SamConnectionFailure,
  SamDenialException,
  SamDenialResponse
}
import cromiam.server.config.CromIamServerConfig
import cromiam.server.status.StatusService
import cromiam.webservice.CromIamApiService._
import cromwell.api.model._
import cromwell.services.ServiceRegistryActor

import scala.concurrent.ExecutionContextExecutor

trait SwaggerService extends SwaggerUiResourceHttpService {
  override def swaggerServiceName = "cromiam"
}

// NB: collection name *must* follow label value rules in cromwell. This needs to be documented somewhere. (although those restrictions are soon to die)
trait CromIamApiService
    extends RequestSupport
    with EngineRouteSupport
    with SubmissionSupport
    with QuerySupport
    with WomtoolRouteSupport
    with CromIamInstrumentation {

  implicit val system: ActorSystem
  implicit def executor: ExecutionContextExecutor
  implicit val materializer: ActorMaterializer

  protected def rootConfig: Config
  protected def configuration: CromIamServerConfig

  override lazy val serviceRegistryActor: ActorRef =
    system.actorOf(ServiceRegistryActor.props(rootConfig), "ServiceRegistryActor")

  val log: LoggingAdapter

  val CromIamExceptionHandler: ExceptionHandler =
    ExceptionHandler { case e: Exception =>
      log.error(e, "Request failed {}", e)
      complete(HttpResponse(InternalServerError, entity = e.getMessage)) // FIXME: use workbench-model ErrorReport
    }

  lazy val cromwellClient = new CromwellClient(configuration.cromwellConfig.scheme,
                                               configuration.cromwellConfig.interface,
                                               configuration.cromwellConfig.port,
                                               log,
                                               serviceRegistryActor
  )

  lazy val samClient = new SamClient(
    configuration.samConfig.http.scheme,
    configuration.samConfig.http.interface,
    configuration.samConfig.http.port,
    configuration.samConfig.checkSubmitWhitelist,
    log,
    serviceRegistryActor
  )

  val statusService: StatusService

  val workflowRoutes: Route = queryGetRoute ~ queryPostRoute ~ workflowOutputsRoute ~ submitRoute ~
    workflowLogsRoute ~ abortRoute ~ metadataRoute ~ timingRoute ~ statusRoute ~ backendRoute ~ labelPatchRoute ~
    callCacheDiffRoute ~ labelGetRoute ~ releaseHoldRoute

  val allRoutes: Route = handleExceptions(CromIamExceptionHandler)(workflowRoutes ~ engineRoutes ~ womtoolRoutes)

  def abortRoute: Route = path("api" / "workflows" / Segment / Segment / Abort) { (_, workflowId) =>
    post {
      extractUserAndStrictRequest { (user, req) =>
        logUserWorkflowAction(user, workflowId, Abort)
        complete {
          authorizeAbortThenForwardToCromwell(user, workflowId, req).asHttpResponse
        }
      }
    }
  }

  // noinspection MutatorLikeMethodIsParameterless
  def releaseHoldRoute: Route = path("api" / "workflows" / Segment / Segment / ReleaseHold) { (_, workflowId) =>
    post {
      extractUserAndStrictRequest { (user, req) =>
        logUserWorkflowAction(user, workflowId, ReleaseHold)
        complete {
          authorizeUpdateThenForwardToCromwell(user, workflowId, req).asHttpResponse
        }
      }
    }
  }

  def workflowOutputsRoute: Route = workflowGetRouteWithId("outputs")
  def workflowLogsRoute: Route = workflowGetRouteWithId("logs")
  def metadataRoute: Route = workflowGetRouteWithId("metadata")
  def timingRoute: Route = workflowGetRouteWithId("timing")
  def statusRoute: Route = workflowGetRouteWithId("status")
  def labelGetRoute: Route = workflowGetRouteWithId(Labels)

  def labelPatchRoute: Route =
    path("api" / "workflows" / Segment / Segment / Labels) { (_, workflowId) =>
      patch {
        extractUserAndStrictRequest { (user, req) =>
          entity(as[String]) { labels =>
            logUserWorkflowAction(user, workflowId, Labels)
            validateLabels(Option(labels)) {
              _ => // Not using the labels, just using this to verify they didn't specify labels we don't want them to
                complete {
                  authorizeUpdateThenForwardToCromwell(user, workflowId, req).asHttpResponse
                }
            }
          }
        }
      }
    }

  def backendRoute: Route = workflowGetRoute("backends")

  def callCacheDiffRoute: Route = path("api" / "workflows" / Segment / "callcaching" / "diff") { _ =>
    get {
      extractUserAndStrictRequest { (user, req) =>
        logUserAction(user, "call caching diff")
        parameterSeq { parameters =>
          val paramMap = parameters.toMap
          complete {
            (paramMap.get("workflowA"), paramMap.get("workflowB")) match {
              case (Some(a), Some(b)) => authorizeReadThenForwardToCromwell(user, List(a, b), req).asHttpResponse
              case _ =>
                HttpResponse(status = BadRequest,
                             entity = "Must supply both workflowA and workflowB to the /callcaching/diff endpoint"
                )
            }
          }
        }
      }
    }
  }

  /**
    * Base route for endpoints in the `workflows` space which do not take a workflow id as an argument
    */
  private def workflowGetRoute(urlSuffix: String): Route = path("api" / "workflows" / Segment / urlSuffix) { _ =>
    get {
      extractUserAndStrictRequest { (user, req) =>
        logUserAction(user, urlSuffix)
        forwardIfUserEnabled(user, req, cromwellClient, samClient)
      }
    }
  }

  /**
    * Base route for endpoints in the `workflows` space which take a workflow id as an argument
    */
  private def workflowGetRouteWithId(urlSuffix: String): Route = workflowRoute(urlSuffix, get)

<<<<<<< HEAD
  private def workflowRoute(urlSuffix: String, method: Directive0): Route = path("api" / "workflows" / Segment / Segment / urlSuffix) { (_, workflowId) =>
    method {
      extractUserAndStrictRequest { (user, req) =>
        logUserWorkflowAction(user, workflowId, urlSuffix)
        complete {
          authorizeReadThenForwardToCromwell(user, List(workflowId), req).asHttpResponse
=======
  private def workflowRoute(urlSuffix: String, method: Directive0): Route =
    path("api" / "workflows" / Segment / Segment / urlSuffix) { (_, workflowId) =>
      method {
        extractUserAndStrictRequest { (user, req) =>
          logUserWorkflowAction(user, workflowId, urlSuffix)
          complete {
            authorizeReadThenForwardToCromwell(user, List(workflowId), req).asHttpResponse
          }
>>>>>>> f8c9ff2a
        }
      }
    }

  private def authorizeThenForwardToCromwell(user: User,
                                             workflowIds: List[String],
                                             action: String,
                                             request: HttpRequest,
                                             cromwellClient: CromwellClient
  ): FailureResponseOrT[HttpResponse] = {
    def authForCollection(collection: Collection): FailureResponseOrT[Unit] =
      samClient.requestAuth(CollectionAuthorizationRequest(user, collection, action), request) mapErrorWith {
        case e: SamDenialException => IO.raiseError(e)
        case e =>
          log.error(e, "Unable to connect to Sam {}", e)
          IO.raiseError(SamConnectionFailure("authorization", e))
      }

    val cromwellResponseT = for {
      rootWorkflowIds <- workflowIds.traverse(cromwellClient.getRootWorkflow(_, user, request))
      collections <- rootWorkflowIds
        .traverse(cromwellClient.collectionForWorkflow(_, user, request))
        .map(_.distinct)
      _ <- collections traverse authForCollection
      resp <- cromwellClient.forwardToCromwell(request)
    } yield resp

    FailureResponseOrT(
      cromwellResponseT.value handleErrorWith {
        case _: SamDenialException => IO.pure(Left(SamDenialResponse))
        case other =>
          IO.pure(Left(HttpResponse(status = InternalServerError, entity = s"CromIAM unexpected error: $other")))
      }
    )
  }

  private def authorizeReadThenForwardToCromwell(user: User,
                                                 workflowIds: List[String],
                                                 request: HttpRequest
  ): FailureResponseOrT[HttpResponse] =
    authorizeThenForwardToCromwell(user = user,
                                   workflowIds = workflowIds,
                                   action = "view",
                                   request = request,
                                   cromwellClient = cromwellClient
    )

  private def authorizeUpdateThenForwardToCromwell(user: User,
                                                   workflowId: String,
                                                   request: HttpRequest
  ): FailureResponseOrT[HttpResponse] =
    authorizeThenForwardToCromwell(user = user,
                                   workflowIds = List(workflowId),
                                   action = "update",
                                   request = request,
                                   cromwellClient = cromwellClient
    )

  private def authorizeAbortThenForwardToCromwell(user: User,
                                                  workflowId: String,
                                                  request: HttpRequest
  ): FailureResponseOrT[HttpResponse] =
    // Do all the authing for the abort with "this" cromwell instance (cromwellClient), but the actual abort command
    // must go to the dedicated abort server (cromwellAbortClient).
    authorizeThenForwardToCromwell(
      user = user,
      workflowIds = List(workflowId),
      action = "abort",
      request = request,
      cromwellClient = cromwellClient
    )

  private def logUserAction(user: User, action: String) = log.info("User " + user.userId + " requesting " + action)

  private def logUserWorkflowAction(user: User, wfId: String, action: String) =
    log.info("User " + user.userId + " requesting " + action + " with " + wfId)
}

object CromIamApiService {
  val Abort = "abort"
  val Labels = "labels"
  val ReleaseHold = "releaseHold"
}<|MERGE_RESOLUTION|>--- conflicted
+++ resolved
@@ -171,14 +171,6 @@
     */
   private def workflowGetRouteWithId(urlSuffix: String): Route = workflowRoute(urlSuffix, get)
 
-<<<<<<< HEAD
-  private def workflowRoute(urlSuffix: String, method: Directive0): Route = path("api" / "workflows" / Segment / Segment / urlSuffix) { (_, workflowId) =>
-    method {
-      extractUserAndStrictRequest { (user, req) =>
-        logUserWorkflowAction(user, workflowId, urlSuffix)
-        complete {
-          authorizeReadThenForwardToCromwell(user, List(workflowId), req).asHttpResponse
-=======
   private def workflowRoute(urlSuffix: String, method: Directive0): Route =
     path("api" / "workflows" / Segment / Segment / urlSuffix) { (_, workflowId) =>
       method {
@@ -187,7 +179,6 @@
           complete {
             authorizeReadThenForwardToCromwell(user, List(workflowId), req).asHttpResponse
           }
->>>>>>> f8c9ff2a
         }
       }
     }
