package cromiam.webservice

import akka.http.scaladsl.model.HttpRequest
import akka.http.scaladsl.model.headers.Authorization
import akka.http.scaladsl.server.Directives._
import akka.http.scaladsl.server._
import cromiam.auth.User
import org.broadinstitute.dsde.workbench.model.WorkbenchUserId
import akka.http.scaladsl.model.HttpResponse
import akka.http.scaladsl.server.Directives.{authorize, complete, onComplete}
import akka.http.scaladsl.server.Route
import cromiam.cromwell.CromwellClient
import cromiam.sam.SamClient

import scala.util.{Failure, Success}

trait RequestSupport {
  def extractStrictRequest: Directive1[HttpRequest] =
    toStrictEntity(Timeout) tflatMap { _ =>
      extractRequest flatMap { request =>
        provide(request)
      }
    }

  /**
    * Obtain both the user id header from the proxy as well as the bearer token and pass that back
    * into the route logic as a User object
    */
  def extractUser: Directive1[User] =
    (headerValueByName("OIDC_CLAIM_user_id") & headerValuePF { case a: Authorization => a }) tmap {
      case (userId, auth) =>
        User(WorkbenchUserId(userId), auth)
    }

<<<<<<< HEAD
  def extractUserAndStrictRequest: Directive[(User, HttpRequest)] = {
=======
  def extractUserAndStrictRequest: Directive[(User, HttpRequest)] =
>>>>>>> f8c9ff2a
    for {
      user <- extractUser
      request <- extractStrictRequest
    } yield (user, request)

  def forwardIfUserEnabled(user: User,
                           req: HttpRequest,
                           cromwellClient: CromwellClient,
                           samClient: SamClient
  ): Route = {
    import cromwell.api.model.EnhancedFailureResponseOrHttpResponseT

    onComplete(samClient.isUserEnabledSam(user, req).value.unsafeToFuture()) {
      case Success(Left(httpResponse: HttpResponse)) => complete(httpResponse)
      case Success(Right(isEnabled: Boolean)) =>
        authorize(isEnabled) {
          complete {
            cromwellClient.forwardToCromwell(req).asHttpResponse
          }
        }
      case Failure(e) =>
        val message =
          s"Unable to look up enablement status for user ${user.userId}: ${e.getMessage}. Please try again later."
        throw new RuntimeException(message, e)
    }
  }

  def forwardIfUserEnabled(user: User, req: HttpRequest, cromwellClient: CromwellClient, samClient: SamClient): Route = {
    import cromwell.api.model.EnhancedFailureResponseOrHttpResponseT

    onComplete(samClient.isUserEnabledSam(user, req).value.unsafeToFuture()) {
      case Success(Left(httpResponse: HttpResponse)) => complete(httpResponse)
      case Success(Right(isEnabled: Boolean)) =>
        authorize(isEnabled) {
          complete {
            cromwellClient.forwardToCromwell(req).asHttpResponse
          }
        }
      case Failure(e) =>
        val message = s"Unable to look up enablement status for user ${user.userId}: ${e.getMessage}. Please try again later."
        throw new RuntimeException(message, e)
    }
  }
}<|MERGE_RESOLUTION|>--- conflicted
+++ resolved
@@ -32,11 +32,7 @@
         User(WorkbenchUserId(userId), auth)
     }
 
-<<<<<<< HEAD
-  def extractUserAndStrictRequest: Directive[(User, HttpRequest)] = {
-=======
   def extractUserAndStrictRequest: Directive[(User, HttpRequest)] =
->>>>>>> f8c9ff2a
     for {
       user <- extractUser
       request <- extractStrictRequest
@@ -64,20 +60,4 @@
     }
   }
 
-  def forwardIfUserEnabled(user: User, req: HttpRequest, cromwellClient: CromwellClient, samClient: SamClient): Route = {
-    import cromwell.api.model.EnhancedFailureResponseOrHttpResponseT
-
-    onComplete(samClient.isUserEnabledSam(user, req).value.unsafeToFuture()) {
-      case Success(Left(httpResponse: HttpResponse)) => complete(httpResponse)
-      case Success(Right(isEnabled: Boolean)) =>
-        authorize(isEnabled) {
-          complete {
-            cromwellClient.forwardToCromwell(req).asHttpResponse
-          }
-        }
-      case Failure(e) =>
-        val message = s"Unable to look up enablement status for user ${user.userId}: ${e.getMessage}. Please try again later."
-        throw new RuntimeException(message, e)
-    }
-  }
 }