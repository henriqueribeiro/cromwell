package cromiam.webservice

import akka.event.LoggingAdapter
import akka.http.scaladsl.model.Uri.Query
import akka.http.scaladsl.model._
import akka.http.scaladsl.server.Directives._
import akka.http.scaladsl.server._
import akka.stream.ActorMaterializer
import cats.data.NonEmptyList
import cromiam.auth.Collection.CollectionLabelName
import cromiam.auth.{Collection, User}
import cromiam.cromwell.CromwellClient
import cromiam.sam.SamClient
import cromiam.webservice.QuerySupport._
import cromwell.api.model._

import scala.concurrent.ExecutionContextExecutor
import scala.util.{Failure, Success, Try}

trait QuerySupport extends RequestSupport {
  val cromwellClient: CromwellClient
  val samClient: SamClient

  val log: LoggingAdapter

  implicit def executor: ExecutionContextExecutor
  implicit val materializer: ActorMaterializer

  def queryGetRoute: Route = path("api" / "workflows" / Segment / "query") { _ =>
    get {
      preprocessQuery { (user, collections, request) =>
        processLabelsForGetQuery(user, collections) { uri =>
          val requestToForward = HttpRequest(HttpMethods.GET, uri, request.headers)
          complete {
            cromwellClient.forwardToCromwell(requestToForward).asHttpResponse
          }
        }
      }
    }
  }

  def queryPostRoute: Route = path("api" / "workflows" / Segment / "query") { _ =>
    post {
      preprocessQuery { (user, collections, request) =>
        processLabelsForPostQuery(user, collections) { entity =>
          complete(cromwellClient.forwardToCromwell(request.withEntity(entity)).asHttpResponse)
        }
      }
    }
  }

  /**
    * Handles shared stuff between the POST & GET Query requests. Pulls out the user information, logs the request,
    * retrieves the collections for the user, grabs the underlying HttpRequest and forwards it on to the specific
    * directive
    */
<<<<<<< HEAD
  private def preprocessQuery: Directive[(User, List[Collection], HttpRequest)] = {
=======
  private def preprocessQuery: Directive[(User, List[Collection], HttpRequest)] =
>>>>>>> f8c9ff2a
    extractUserAndStrictRequest tflatMap { case (user, cromIamRequest) =>
      log.info("Received query " + cromIamRequest.method.value + " request for user " + user.userId)

      onComplete(samClient.collectionsForUser(user, cromIamRequest).value.unsafeToFuture()) flatMap {
        case Success(Left(httpResponse)) =>
          complete(httpResponse)
        case Success(Right(collections)) =>
          toStrictEntity(Timeout) tflatMap { _ =>
            extractStrictRequest flatMap { request =>
              tprovide((user, collections, request))
            }
          }
        case Failure(e) =>
          throw new RuntimeException(s"Unable to look up collections for user ${user.userId}: ${e.getMessage}", e)
      }
    }

  /**
    * Will verify that none of the GET query parameters are specifying the collection label, and then tack
    * on query parameters for the user's collections on to the query URI
    */
  private def processLabelsForGetQuery(user: User, collections: List[Collection]): Directive1[Uri] =
    extractUri flatMap { uri =>
      val query = uri.query()

      val labelOrs: Seq[String] = query collect {
        case (key, value) if key.equalsIgnoreCase(LabelOrKey) => value
      }
      // DO NOT REMOVE THE NEXT LINE WITHOUT READING THE SCALADOC ON ensureNoLabelOrs
      ensureNoLabelOrs(user, labelOrs)

      val newQueryBuilder = Query.newBuilder
      newQueryBuilder ++= query

      val collectionLabels = userCollectionLabels(user, collections)
      collectionLabels.toList foreach { collectionLabel => newQueryBuilder += (LabelOrKey -> collectionLabel) }

      provide(uri.withQuery(newQueryBuilder.result()))
    }

  /**
    * Will verify that none of the POSTed query parameters are specifying the collection label, and then tack
    * on query parameters w/ a label for each of the user's collections. All of the query parameters are rebuilt
    * into a HttpEntity
    */
  private def processLabelsForPostQuery(user: User, collections: List[Collection]): Directive1[HttpEntity.Strict] = {
    import spray.json._
    import DefaultJsonProtocol._

    entity(as[String]) flatMap { paramString =>
      val params = Try(JsonParser(paramString).asInstanceOf[JsArray].elements map { _.asJsObject })
      params match {
        case Success(originalParams) =>
          val labelOrs: Vector[String] = (
            originalParams collect {
              case jsObject if jsObject.fields.keySet.exists(key => key.equalsIgnoreCase(LabelOrKey)) =>
                jsObject.fields.values.map(_.convertTo[String])
            }
          ).flatten
          // DO NOT REMOVE THE NEXT LINE WITHOUT READING THE SCALADOC ON ensureNoLabelOrs
          ensureNoLabelOrs(user, labelOrs)

          val collectionLabels = userCollectionLabels(user, collections)
          val collectionLabelParams = collectionLabels map { collectionLabel =>
            JsObject(LabelOrKey -> JsString(collectionLabel))
          }

          val newParams = JsArray(originalParams ++ collectionLabelParams.toList)
          provide(HttpEntity(ContentTypes.`application/json`, newParams.compactPrint))
        case Failure(e) => throw InvalidQueryException(e)
      }
    }
  }

  /**
    * Ensures no provided Label Ors are provided.
    *
    * Without this limitation, one could externally query ANY workflow as long as the collection name or user ID were
    * known.
    *
    * An example query to caas that would return more than expected, assuming "labelor" _were_ allowed:
    * https://caas/query?labelor=Some_Label_From_A_Hidden_Workflow:Some_Value
    *
    * Even if we built up caas' internal LabelOr queries, any workflow with "Some_Label_From_A_Hidden_Workflow"
    * would be returned.
    *
    * The permafix for this requires cromwell to support something like RQL, RSQL, or similar. Then caas could take
    * the original query, wrap it in a paren/context/group, then AND it to return only workflows from the user's
    * collections.
    *
    * Ex: (< original query here >) AND (collection IN (users_collection_a, users_collection_b, etc))
    *
    * - https://github.com/persvr/rql#rql-rules
    * - https://github.com/jirutka/rsql-parser#grammar-and-semantic
    */
  protected[this] def ensureNoLabelOrs(user: User, labelOrs: Iterable[String]): Unit =
    labelOrs.toList match {
      case Nil => ()
      case head :: tail => throw new LabelContainsOrException(user, NonEmptyList(head, tail))
    }

  /**
    * Returns the user's collections as a set of labels
    */
  protected[this] def userCollectionLabels(user: User, collections: List[Collection]): NonEmptyList[String] = {
    val userCollections = NonEmptyList(Collection.forUser(user), collections)
    userCollections.map(c => s"$CollectionLabelName:${c.name}")
  }
}

object QuerySupport {
  final case class InvalidQueryException(e: Throwable)
      extends Exception(s"Invalid JSON in query POST body: ${e.getMessage}", e)

  final class LabelContainsOrException(val user: User, val labelOrs: NonEmptyList[String])
      extends Exception(
        s"User ${user.userId} submitted a labels query containing an OR which CromIAM is blocking: " +
          labelOrs.toList.mkString("LABELS CONTAIN '", "' OR LABELS CONTAIN '", "'")
      )

  val LabelAndKey = "label"
  val LabelOrKey = "labelor"
}<|MERGE_RESOLUTION|>--- conflicted
+++ resolved
@@ -54,11 +54,7 @@
     * retrieves the collections for the user, grabs the underlying HttpRequest and forwards it on to the specific
     * directive
     */
-<<<<<<< HEAD
-  private def preprocessQuery: Directive[(User, List[Collection], HttpRequest)] = {
-=======
   private def preprocessQuery: Directive[(User, List[Collection], HttpRequest)] =
->>>>>>> f8c9ff2a
     extractUserAndStrictRequest tflatMap { case (user, cromIamRequest) =>
       log.info("Received query " + cromIamRequest.method.value + " request for user " + user.userId)
 
