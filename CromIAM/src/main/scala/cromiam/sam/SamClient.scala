package cromiam.sam

import akka.actor.{ActorRef, ActorSystem}
import akka.event.LoggingAdapter
import akka.http.scaladsl.Http
import akka.http.scaladsl.marshallers.sprayjson.SprayJsonSupport._
import akka.http.scaladsl.model._
import akka.http.scaladsl.unmarshalling._
import akka.stream.ActorMaterializer
import akka.util.ByteString
import cats.Monad
import cats.effect.IO
import com.softwaremill.sttp.{StatusCodes => _, _}
import cromiam.auth.{Collection, User}
import cromiam.instrumentation.CromIamInstrumentation
import cromiam.sam.SamClient._
import cromiam.sam.SamResourceJsonSupport._
import cromiam.server.status.StatusCheckedSubsystem
import cromwell.api.model._
import mouse.boolean._
import spray.json.RootJsonFormat

import scala.concurrent.ExecutionContextExecutor

/*
  TODO: There exists a swagger codegen Sam client somewhere, and there also exists a Scala wrapper for it in Leo.
     I've been told that the former isn't *quite* ready for primetime and I've requested that the latter be pulled
     out into workbench-libs. We should replace this with that once the stars line up but for now it doesn't seem
     worth it. If one finds themselves making heavy changes to this file, that statement should be reevaluated.
 */
class SamClient(scheme: String,
                interface: String,
                port: Int,
                checkSubmitWhitelist: Boolean,
                log: LoggingAdapter,
                serviceRegistryActorRef: ActorRef
)(implicit system: ActorSystem, ece: ExecutionContextExecutor, materializer: ActorMaterializer)
    extends StatusCheckedSubsystem
    with CromIamInstrumentation {

  implicit private val cs = IO.contextShift(ece)

  override val statusUri = uri"$samBaseUri/status"
  override val serviceRegistryActor: ActorRef = serviceRegistryActorRef

  def isSubmitWhitelisted(user: User, cromIamRequest: HttpRequest): FailureResponseOrT[Boolean] =
    checkSubmitWhitelist.fold(
      isSubmitWhitelistedSam(user, cromIamRequest),
      FailureResponseOrT.pure(true)
    )

  def isSubmitWhitelistedSam(user: User, cromIamRequest: HttpRequest): FailureResponseOrT[Boolean] = {
    val request = HttpRequest(
      method = HttpMethods.GET,
      uri = samSubmitWhitelistUri,
      headers = List[HttpHeader](user.authorization)
    )

    for {
      response <- instrumentRequest(
        () => Http().singleRequest(request).asFailureResponseOrT,
        cromIamRequest,
        instrumentationPrefixForSam(getWhitelistPrefix)
      )
      whitelisted <- response.status match {
        case StatusCodes.OK =>
          // Does not seem to be already provided?
          implicit val entityToBooleanUnmarshaller: Unmarshaller[HttpEntity, Boolean] =
            (Unmarshaller.stringUnmarshaller flatMap Unmarshaller.booleanFromStringUnmarshaller).asScala
          val unmarshal = IO.fromFuture(IO(Unmarshal(response.entity).to[Boolean]))
          FailureResponseOrT.right[HttpResponse](unmarshal)
        case _ => FailureResponseOrT.pure[IO, HttpResponse](false)
      }
      _ = if (!whitelisted) log.error("Submit Access Denied for user {}", user.userId)
    } yield whitelisted
  }

  def isUserEnabledSam(user: User, cromIamRequest: HttpRequest): FailureResponseOrT[Boolean] = {
    val request = HttpRequest(
      method = HttpMethods.GET,
      uri = samUserStatusUri,
      headers = List[HttpHeader](user.authorization)
    )

    for {
      response <- instrumentRequest(
        () => Http().singleRequest(request).asFailureResponseOrT,
        cromIamRequest,
        instrumentationPrefixForSam(getUserEnabledPrefix)
      )
      userEnabled <- response.status match {
        case StatusCodes.OK =>
          val unmarshal: IO[UserStatusInfo] = IO.fromFuture(IO(Unmarshal(response.entity).to[UserStatusInfo]))
          FailureResponseOrT.right[HttpResponse](unmarshal).map { userInfo =>
            if (!userInfo.enabled) log.info("Access denied for user {}", user.userId)
            userInfo.enabled
          }
        case _ =>
<<<<<<< HEAD
          log.error("Could not verify access with Sam for user {}, error was {} {}", user.userId, response.status, response.toString().take(100))
=======
          log.error("Could not verify access with Sam for user {}, error was {} {}",
                    user.userId,
                    response.status,
                    response.toString().take(100)
          )
>>>>>>> f8c9ff2a
          FailureResponseOrT.pure[IO, HttpResponse](false)
      }
    } yield userEnabled
  }

  def collectionsForUser(user: User, cromIamRequest: HttpRequest): FailureResponseOrT[List[Collection]] = {
    val request =
      HttpRequest(method = HttpMethods.GET, uri = samBaseCollectionUri, headers = List[HttpHeader](user.authorization))

    for {
      response <- instrumentRequest(
        () => Http().singleRequest(request).asFailureResponseOrT,
        cromIamRequest,
        instrumentationPrefixForSam(userCollectionPrefix)
      )
      futureIO = IO.fromFuture(IO(Unmarshal(response.entity).to[List[SamResource]]))
      resources <- FailureResponseOrT.right(futureIO)
    } yield resources.map(r => Collection(r.resourceId))
  }

  /**
    * Requests authorization for the authenticated user to perform an action from the Sam service for a collection
    * @return Successful future if the auth is accepted, a Failure otherwise.
    */
  def requestAuth(authorizationRequest: CollectionAuthorizationRequest,
                  cromIamRequest: HttpRequest
  ): FailureResponseOrT[Unit] = {
    val logString = authorizationRequest.action + " access for user " + authorizationRequest.user.userId +
      " on a request to " + authorizationRequest.action + " for collection " + authorizationRequest.collection.name

    def validateEntityBytes(byteString: ByteString): FailureResponseOrT[Unit] =
      if (byteString.utf8String == "true") {
        Monad[FailureResponseOrT].unit
      } else {
        log.warning("Sam denied " + logString)
        FailureResponseOrT[IO, HttpResponse, Unit](IO.raiseError(new SamDenialException))
      }

    log.info("Requesting authorization for " + logString)

    val request = HttpRequest(method = HttpMethods.GET,
                              uri = samAuthorizeActionUri(authorizationRequest),
                              headers = List[HttpHeader](authorizationRequest.user.authorization)
    )

    for {
      response <- instrumentRequest(
        () => Http().singleRequest(request).asFailureResponseOrT,
        cromIamRequest,
        instrumentationPrefixForSam(authCollectionPrefix)
      )
      futureIO = IO.fromFuture(IO(response.entity.dataBytes.runFold(ByteString(""))(_ ++ _)))
      entityBytes <- FailureResponseOrT.right(futureIO)
      _ <- validateEntityBytes(entityBytes)
    } yield ()
  }

  /**
      - Try to create the collection
        - If 204 (NoContent) is the response, the collection was successfully created
        - If 409 is the response, it already exists - check to see if user has 'add' permission
            - If user has the 'add' permission we're ok
        - else fail the future
   */
  def requestSubmission(user: User, collection: Collection, cromIamRequest: HttpRequest): FailureResponseOrT[Unit] = {
    log.info("Verifying user " + user.userId + " can submit a workflow to collection " + collection.name)
    val createCollection = registerCreation(user, collection, cromIamRequest)

    createCollection flatMap {
      case r if r.status == StatusCodes.NoContent => Monad[FailureResponseOrT].unit
      case r => FailureResponseOrT[IO, HttpResponse, Unit](IO.raiseError(SamRegisterCollectionException(r.status)))
    } recoverWith {
      case r if r.status == StatusCodes.Conflict =>
        requestAuth(CollectionAuthorizationRequest(user, collection, "add"), cromIamRequest)
      case r => FailureResponseOrT[IO, HttpResponse, Unit](IO.raiseError(SamRegisterCollectionException(r.status)))
    }
  }

  protected def registerCreation(user: User,
                                 collection: Collection,
                                 cromIamRequest: HttpRequest
  ): FailureResponseOrT[HttpResponse] = {
    val request = HttpRequest(method = HttpMethods.POST,
                              uri = samRegisterUri(collection),
                              headers = List[HttpHeader](user.authorization)
    )

    instrumentRequest(
      () => Http().singleRequest(request).asFailureResponseOrT,
      cromIamRequest,
      instrumentationPrefixForSam(registerCollectionPrefix)
    )
  }

  private def samAuthorizeActionUri(authorizationRequest: CollectionAuthorizationRequest) =
    akka.http.scaladsl.model
      .Uri(s"${samBaseUriForWorkflow(authorizationRequest.collection)}/action/${authorizationRequest.action}")

  private def samRegisterUri(collection: Collection) = akka.http.scaladsl.model.Uri(samBaseUriForWorkflow(collection))

  private def samBaseUriForWorkflow(collection: Collection) = s"$samBaseCollectionUri/${collection.name}"

  private lazy val samBaseUri = s"$scheme://$interface:$port"
  private lazy val samBaseResourceUri = s"$samBaseUri/api/resource"
  private lazy val samBaseCollectionUri = s"$samBaseResourceUri/workflow-collection"
  private lazy val samSubmitWhitelistUri = s"$samBaseResourceUri/caas/submit/action/get_whitelist"
  private lazy val samUserStatusUri = s"$samBaseUri/register/user/v2/self/info"

}

object SamClient {
  import akka.http.scaladsl.model.StatusCode

  class SamDenialException extends Exception("Access Denied")

  final case class SamConnectionFailure(phase: String, f: Throwable)
      extends Exception(s"Unable to connect to Sam during $phase (${f.getMessage})", f)

  final case class SamRegisterCollectionException(errorCode: StatusCode)
      extends Exception(s"Can't register collection with Sam. Status code: ${errorCode.value}")

  final case class CollectionAuthorizationRequest(user: User, collection: Collection, action: String)

  val SamDenialResponse = HttpResponse(status = StatusCodes.Forbidden, entity = new SamDenialException().getMessage)

  def SamRegisterCollectionExceptionResp(statusCode: StatusCode) =
    HttpResponse(status = statusCode, entity = SamRegisterCollectionException(statusCode).getMessage)

  case class UserStatusInfo(adminEnabled: Boolean, enabled: Boolean, userEmail: String, userSubjectId: String)

  implicit val UserStatusInfoFormat: RootJsonFormat[UserStatusInfo] = jsonFormat4(UserStatusInfo)

  case class UserStatusInfo(adminEnabled: Boolean, enabled: Boolean, userEmail: String, userSubjectId: String)

  implicit val UserStatusInfoFormat: RootJsonFormat[UserStatusInfo] = jsonFormat4(UserStatusInfo)

}<|MERGE_RESOLUTION|>--- conflicted
+++ resolved
@@ -96,15 +96,11 @@
             userInfo.enabled
           }
         case _ =>
-<<<<<<< HEAD
-          log.error("Could not verify access with Sam for user {}, error was {} {}", user.userId, response.status, response.toString().take(100))
-=======
           log.error("Could not verify access with Sam for user {}, error was {} {}",
                     user.userId,
                     response.status,
                     response.toString().take(100)
           )
->>>>>>> f8c9ff2a
           FailureResponseOrT.pure[IO, HttpResponse](false)
       }
     } yield userEnabled
@@ -237,8 +233,4 @@
 
   implicit val UserStatusInfoFormat: RootJsonFormat[UserStatusInfo] = jsonFormat4(UserStatusInfo)
 
-  case class UserStatusInfo(adminEnabled: Boolean, enabled: Boolean, userEmail: String, userSubjectId: String)
-
-  implicit val UserStatusInfoFormat: RootJsonFormat[UserStatusInfo] = jsonFormat4(UserStatusInfo)
-
 }