package cromwell.backend.google.pipelines.v2beta.api

import cloud.nio.impl.drs.DrsConfig
import com.google.api.services.lifesciences.v2beta.model.{Action, Mount}
import com.typesafe.config.ConfigFactory
import cromwell.backend.google.pipelines.common.action.ActionCommands.localizeFile
import cromwell.backend.google.pipelines.common.action.ActionLabels._
import cromwell.backend.google.pipelines.common.PipelinesApiConfigurationAttributes.GcsTransferConfiguration
import cromwell.backend.google.pipelines.common.PipelinesApiFileInput
import cromwell.backend.google.pipelines.common.PipelinesApiJobPaths._
import cromwell.backend.google.pipelines.common.api.PipelinesApiRequestFactory.CreatePipelineParameters
import cromwell.backend.google.pipelines.v2beta.PipelinesConversions._
import cromwell.backend.google.pipelines.v2beta.ToParameter.ops._
<<<<<<< HEAD
import cromwell.backend.google.pipelines.v2beta.api.ActionBuilder.{EnhancedAction, cloudSdkShellAction}
import cromwell.core.path.Path
import cromwell.filesystems.drs.DrsPath

import scala.jdk.CollectionConverters._
=======
import cromwell.backend.google.pipelines.v2beta.api.ActionBuilder.{cloudSdkShellAction, EnhancedAction}
import cromwell.core.path.Path
import cromwell.filesystems.drs.DrsPath
>>>>>>> f8c9ff2a

import scala.jdk.CollectionConverters._

trait Localization {
  def localizeActions(createPipelineParameters: CreatePipelineParameters, mounts: List[Mount])(implicit
    gcsTransferConfiguration: GcsTransferConfiguration
  ): List[Action] = {
    val localizationLabel = Map(Key.Tag -> Value.Localization)

    val gcsTransferLibraryContainerPath =
      createPipelineParameters.commandScriptContainerPath.sibling(GcsTransferLibraryName)
    val localizeGcsTransferLibrary = cloudSdkShellAction(
      localizeFile(cloudPath = createPipelineParameters.cloudCallRoot / GcsTransferLibraryName,
                   containerPath = gcsTransferLibraryContainerPath
      )
    )(mounts = mounts, labels = localizationLabel)

    val gcsLocalizationContainerPath =
      createPipelineParameters.commandScriptContainerPath.sibling(GcsLocalizationScriptName)
    val localizeGcsLocalizationScript = cloudSdkShellAction(
      localizeFile(cloudPath = createPipelineParameters.cloudCallRoot / GcsLocalizationScriptName,
                   containerPath = gcsLocalizationContainerPath
      )
    )(mounts = mounts, labels = localizationLabel)

    val gcsDelocalizationContainerPath =
      createPipelineParameters.commandScriptContainerPath.sibling(GcsDelocalizationScriptName)
    val localizeGcsDelocalizationScript = cloudSdkShellAction(
      localizeFile(cloudPath = createPipelineParameters.cloudCallRoot / GcsDelocalizationScriptName,
                   containerPath = gcsDelocalizationContainerPath
      )
    )(mounts = mounts, labels = localizationLabel)

    val runGcsLocalizationScript =
      cloudSdkShellAction(s"/bin/bash $gcsLocalizationContainerPath")(mounts = mounts, labels = localizationLabel)

    val drsInputs: List[DrsPath] = createPipelineParameters.inputOutputParameters.fileInputParameters.collect {
      case PipelinesApiFileInput(_, drsPath: DrsPath, _, _) => drsPath
    }

    val drsLocalizationActions = if (drsInputs.nonEmpty) {
      val drsLocalizationManifestContainerPath =
        createPipelineParameters.commandScriptContainerPath.sibling(DrsLocalizationManifestName)
      val localizeDrsLocalizationManifest = cloudSdkShellAction(
        localizeFile(cloudPath = createPipelineParameters.cloudCallRoot / DrsLocalizationManifestName,
                     containerPath = drsLocalizationManifestContainerPath
        )
      )(mounts = mounts, labels = localizationLabel)

      // Requester pays project id is stored on each DrsPath, but will be the same for all DRS inputs to a
      // particular workflow because it's determined by the Google project set in workflow options.
      val requesterPaysProjectId: Option[String] = drsInputs.flatMap(_.requesterPaysProjectIdOption).headOption
      val runDrsLocalization =
        Localization.drsAction(drsLocalizationManifestContainerPath, mounts, localizationLabel, requesterPaysProjectId)
      List(localizeDrsLocalizationManifest, runDrsLocalization)
    } else List[Action]()

    val drsInputs: List[DrsPath] = createPipelineParameters.inputOutputParameters.fileInputParameters.collect {
      case PipelinesApiFileInput(_, drsPath: DrsPath, _, _) => drsPath
    }

    val drsLocalizationActions = if (drsInputs.nonEmpty) {
      val drsLocalizationManifestContainerPath = createPipelineParameters.commandScriptContainerPath.sibling(DrsLocalizationManifestName)
      val localizeDrsLocalizationManifest = cloudSdkShellAction(localizeFile(
        cloudPath = createPipelineParameters.cloudCallRoot / DrsLocalizationManifestName,
        containerPath = drsLocalizationManifestContainerPath))(mounts = mounts, labels = localizationLabel)

      // Requester pays project id is stored on each DrsPath, but will be the same for all DRS inputs to a
      // particular workflow because it's determined by the Google project set in workflow options.
      val requesterPaysProjectId: Option[String] = drsInputs.flatMap(_.requesterPaysProjectIdOption).headOption
      val runDrsLocalization = Localization.drsAction(drsLocalizationManifestContainerPath, mounts, localizationLabel, requesterPaysProjectId)
      List(localizeDrsLocalizationManifest, runDrsLocalization)
    } else List[Action]()

    // Any "classic" PAPI v2 one-at-a-time localizations for non-GCS inputs.
    val singletonLocalizations =
      createPipelineParameters.inputOutputParameters.fileInputParameters.flatMap(_.toActions(mounts).toList)

    val localizations =
      localizeGcsTransferLibrary ::
        localizeGcsLocalizationScript :: runGcsLocalizationScript ::
        drsLocalizationActions :::
        localizeGcsDelocalizationScript ::
        singletonLocalizations

    ActionBuilder.annotateTimestampedActions("localization", Value.Localization)(localizations)
  }
}

object Localization {

  def drsAction(manifestPath: Path,
                mounts: List[Mount],
                labels: Map[String, String],
                requesterPaysProjectId: Option[String]
<<<<<<< HEAD
               ): Action = {
=======
  ): Action = {
>>>>>>> f8c9ff2a
    val config = ConfigFactory.load
    val drsResolverConfig = config.getConfig("filesystems.drs.global.config.resolver")
    val drsConfig = DrsConfig.fromConfig(drsResolverConfig)
    val drsDockerImage = config.getString("drs.localization.docker-image")

    val manifestArg = List("-m", manifestPath.pathAsString)
    val requesterPaysArg = requesterPaysProjectId.map(r => List("-r", r)).getOrElse(List.empty)
    val drsCommand = manifestArg ++ requesterPaysArg

    val drsResolverEnv = DrsConfig.toEnv(drsConfig)
    ActionBuilder
      .withImage(drsDockerImage)
      .withCommand(drsCommand: _*)
      .withMounts(mounts)
      .setEnvironment(drsResolverEnv.asJava)
      .withLabels(labels)
  }
}<|MERGE_RESOLUTION|>--- conflicted
+++ resolved
@@ -11,17 +11,9 @@
 import cromwell.backend.google.pipelines.common.api.PipelinesApiRequestFactory.CreatePipelineParameters
 import cromwell.backend.google.pipelines.v2beta.PipelinesConversions._
 import cromwell.backend.google.pipelines.v2beta.ToParameter.ops._
-<<<<<<< HEAD
-import cromwell.backend.google.pipelines.v2beta.api.ActionBuilder.{EnhancedAction, cloudSdkShellAction}
-import cromwell.core.path.Path
-import cromwell.filesystems.drs.DrsPath
-
-import scala.jdk.CollectionConverters._
-=======
 import cromwell.backend.google.pipelines.v2beta.api.ActionBuilder.{cloudSdkShellAction, EnhancedAction}
 import cromwell.core.path.Path
 import cromwell.filesystems.drs.DrsPath
->>>>>>> f8c9ff2a
 
 import scala.jdk.CollectionConverters._
 
@@ -79,23 +71,6 @@
       List(localizeDrsLocalizationManifest, runDrsLocalization)
     } else List[Action]()
 
-    val drsInputs: List[DrsPath] = createPipelineParameters.inputOutputParameters.fileInputParameters.collect {
-      case PipelinesApiFileInput(_, drsPath: DrsPath, _, _) => drsPath
-    }
-
-    val drsLocalizationActions = if (drsInputs.nonEmpty) {
-      val drsLocalizationManifestContainerPath = createPipelineParameters.commandScriptContainerPath.sibling(DrsLocalizationManifestName)
-      val localizeDrsLocalizationManifest = cloudSdkShellAction(localizeFile(
-        cloudPath = createPipelineParameters.cloudCallRoot / DrsLocalizationManifestName,
-        containerPath = drsLocalizationManifestContainerPath))(mounts = mounts, labels = localizationLabel)
-
-      // Requester pays project id is stored on each DrsPath, but will be the same for all DRS inputs to a
-      // particular workflow because it's determined by the Google project set in workflow options.
-      val requesterPaysProjectId: Option[String] = drsInputs.flatMap(_.requesterPaysProjectIdOption).headOption
-      val runDrsLocalization = Localization.drsAction(drsLocalizationManifestContainerPath, mounts, localizationLabel, requesterPaysProjectId)
-      List(localizeDrsLocalizationManifest, runDrsLocalization)
-    } else List[Action]()
-
     // Any "classic" PAPI v2 one-at-a-time localizations for non-GCS inputs.
     val singletonLocalizations =
       createPipelineParameters.inputOutputParameters.fileInputParameters.flatMap(_.toActions(mounts).toList)
@@ -117,11 +92,7 @@
                 mounts: List[Mount],
                 labels: Map[String, String],
                 requesterPaysProjectId: Option[String]
-<<<<<<< HEAD
-               ): Action = {
-=======
   ): Action = {
->>>>>>> f8c9ff2a
     val config = ConfigFactory.load
     val drsResolverConfig = config.getConfig("filesystems.drs.global.config.resolver")
     val drsConfig = DrsConfig.fromConfig(drsResolverConfig)
