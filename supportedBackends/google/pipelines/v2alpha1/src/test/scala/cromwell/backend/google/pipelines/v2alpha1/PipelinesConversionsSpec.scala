package cromwell.backend.google.pipelines.v2alpha1

import cloud.nio.impl.drs.DrsCloudNioFileProvider.DrsReadInterpreter
import cloud.nio.impl.drs.{DrsCloudNioFileSystemProvider, GoogleOauthDrsCredentials}
import com.google.cloud.NoCredentials
import com.typesafe.config.{Config, ConfigFactory}
import common.assertion.CromwellTimeoutSpec
import cromwell.backend.google.pipelines.common.PipelinesApiConfigurationAttributes.GcsTransferConfiguration
import cromwell.backend.google.pipelines.common.PipelinesApiFileInput
import cromwell.backend.google.pipelines.common.action.ActionUtils
import cromwell.backend.google.pipelines.common.io.{DiskType, PipelinesApiWorkingDisk}
import cromwell.core.path.DefaultPathBuilder
import cromwell.filesystems.drs.DrsPathBuilder
import eu.timepit.refined.refineMV
import org.scalatest.flatspec.AnyFlatSpec
import org.scalatest.matchers.should.Matchers

import scala.jdk.CollectionConverters._
import scala.concurrent.duration.DurationInt

class PipelinesConversionsSpec extends AnyFlatSpec with CromwellTimeoutSpec with Matchers {

  behavior of "PipelinesConversions"
  implicit val gcsTransferConfiguration: GcsTransferConfiguration =
    GcsTransferConfiguration(transferAttempts = refineMV(1), parallelCompositeUploadThreshold = "0")

  private val drsResolverConfig: Config = ConfigFactory.parseString(
    """resolver {
      |   url = "http://drshub-url"
      |}
      |""".stripMargin
  )

  private lazy val fakeCredentials = NoCredentials.getInstance

  private val drsReadInterpreter: DrsReadInterpreter = (_, _) =>
    throw new UnsupportedOperationException(
      "Currently PipelinesConversionsSpec doesn't need to use drs read interpreter."
    )

  it should "create a DRS input parameter" in {

    val drsPathBuilder = DrsPathBuilder(
<<<<<<< HEAD
      new DrsCloudNioFileSystemProvider(drsResolverConfig, GoogleOauthDrsCredentials(fakeCredentials, 1.minutes), drsReadInterpreter),
      None,
=======
      new DrsCloudNioFileSystemProvider(drsResolverConfig,
                                        GoogleOauthDrsCredentials(fakeCredentials, 1.minutes),
                                        drsReadInterpreter
      ),
      None
>>>>>>> f8c9ff2a
    )
    val drsPath = drsPathBuilder.build("drs://drs.example.org/aaaabbbb-cccc-dddd-eeee-abcd0000dcba").get
    val containerRelativePath = DefaultPathBuilder.get("path/to/file.bai")
    val mount = PipelinesApiWorkingDisk(DiskType.LOCAL, 1)
    val input = PipelinesApiFileInput("example", drsPath, containerRelativePath, mount)
    val actions = PipelinesConversions.inputToParameter.toActions(input, Nil)
    actions.size should be(2)

    val logging = actions.head

    logging.keySet.asScala should contain theSameElementsAs
      Set("entrypoint", "commands", "flags", "imageUri", "labels", "mounts", "timeout")

    logging.get("commands") should be(a[java.util.List[_]])
    logging.get("commands").asInstanceOf[java.util.List[_]] should contain(
      """printf '%s %s\n' "$(date -u '+%Y/%m/%d %H:%M:%S')" """ +
        """Localizing\ input\ drs://drs.example.org/aaaabbbb-cccc-dddd-eeee-abcd0000dcba\ """ +
        """-\>\ /cromwell_root/path/to/file.bai"""
    )

    logging.get("flags") should be(a[java.util.List[_]])
    logging.get("flags").asInstanceOf[java.util.List[_]] should be(empty)

    logging.get("mounts") should be(a[java.util.List[_]])
    logging.get("mounts").asInstanceOf[java.util.List[_]] should be(empty)

    logging.get("imageUri") should be(ActionUtils.CloudSdkImage)

    val loggingLabels = logging.get("labels").asInstanceOf[java.util.Map[_, _]]
    loggingLabels.keySet.asScala should contain theSameElementsAs List("logging", "inputName")
    loggingLabels.get("logging") should be("Localization")
    loggingLabels.get("inputName") should be("example")

    val action = actions.tail.head

    action.keySet.asScala should contain theSameElementsAs
      Set("commands", "environment", "imageUri", "labels", "mounts")

    action.get("commands") should be(a[java.util.List[_]])
    action.get("commands").asInstanceOf[java.util.List[_]] should contain theSameElementsAs List(
      "drs://drs.example.org/aaaabbbb-cccc-dddd-eeee-abcd0000dcba",
      "/cromwell_root/path/to/file.bai"
    )

    action.get("mounts") should be(a[java.util.List[_]])
    action.get("mounts").asInstanceOf[java.util.List[_]] should be(empty)

    action.get("imageUri") should be("somerepo/drs-downloader:tagged")

    val actionLabels = action.get("labels").asInstanceOf[java.util.Map[_, _]]
    actionLabels.keySet.asScala should contain theSameElementsAs List("tag", "inputName")
    actionLabels.get("tag") should be("Localization")
    actionLabels.get("inputName") should be("example")
  }

}<|MERGE_RESOLUTION|>--- conflicted
+++ resolved
@@ -41,16 +41,11 @@
   it should "create a DRS input parameter" in {
 
     val drsPathBuilder = DrsPathBuilder(
-<<<<<<< HEAD
-      new DrsCloudNioFileSystemProvider(drsResolverConfig, GoogleOauthDrsCredentials(fakeCredentials, 1.minutes), drsReadInterpreter),
-      None,
-=======
       new DrsCloudNioFileSystemProvider(drsResolverConfig,
                                         GoogleOauthDrsCredentials(fakeCredentials, 1.minutes),
                                         drsReadInterpreter
       ),
       None
->>>>>>> f8c9ff2a
     )
     val drsPath = drsPathBuilder.build("drs://drs.example.org/aaaabbbb-cccc-dddd-eeee-abcd0000dcba").get
     val containerRelativePath = DefaultPathBuilder.get("path/to/file.bai")
