/*
 * Copyright 2018 Amazon.com, Inc. or its affiliates.
 *
 *  Redistribution and use in source and binary forms, with or without
 *  modification, are permitted provided that the following conditions are met:
 *
 *  1. Redistributions of source code must retain the above copyright notice,
 *  this list of conditions and the following disclaimer.
 *
 *  2. Redistributions in binary form must reproduce the above copyright
 *  notice, this list of conditions and the following disclaimer in the
 *  documentation and/or other materials provided with the distribution.
 *
 *  3. Neither the name of the copyright holder nor the names of its
 *  contributors may be used to endorse or promote products derived from
 *  this software without specific prior written permission.
 *
 *  THIS SOFTWARE IS PROVIDED BY THE COPYRIGHT HOLDERS AND CONTRIBUTORS
 *  "AS IS" AND ANY EXPRESS OR IMPLIED WARRANTIES, INCLUDING,
 *  BUT NOT LIMITED TO, THE IMPLIED WARRANTIES OF MERCHANTABILITY AND
 *  FITNESS FOR A PARTICULAR PURPOSE ARE DISCLAIMED. IN NO EVENT SHALL
 *  THE COPYRIGHT HOLDER OR CONTRIBUTORS BE LIABLE FOR ANY DIRECT,
 *  INDIRECT, INCIDENTAL, SPECIAL, EXEMPLARY, OR CONSEQUENTIAL DAMAGES
 *  (INCLUDING, BUT NOT LIMITED TO, PROCUREMENT OF SUBSTITUTE GOODS OR
 *  SERVICES; LOSS OF USE, DATA, OR PROFITS; OR BUSINESS INTERRUPTION)
 *  HOWEVER CAUSED AND ON ANY THEORY OF LIABILITY, WHETHER IN CONTRACT,
 *  STRICT LIABILITY, OR TORT (INCLUDING NEGLIGENCE OR OTHERWISE) ARISING
 *  IN ANY WAY OUT OF THE USE OF THIS SOFTWARE, EVEN IF ADVISED OF THE
 *  POSSIBILITY OF SUCH DAMAGE.
 */
package cromwell.backend.impl.aws.callcaching

import common.util.TryUtil
import cromwell.backend.BackendInitializationData
<<<<<<< HEAD
import cromwell.backend.impl.aws.{AWSBatchStorageSystems, AwsBatchBackendInitializationData,AwsBatchJobCachingActorHelper}
=======
import cromwell.backend.impl.aws.{AwsBatchBackendInitializationData, AWSBatchStorageSystems}
>>>>>>> f8c9ff2a
import cromwell.backend.io.JobPaths
import cromwell.backend.standard.callcaching.{StandardCacheHitCopyingActor, StandardCacheHitCopyingActorParams}
import cromwell.core.CallOutputs
import cromwell.core.io.{DefaultIoCommandBuilder, IoCommand, IoCommandBuilder, IoTouchCommand}
import cromwell.core.path.Path
import cromwell.core.simpleton.{WomValueBuilder, WomValueSimpleton}
import cromwell.filesystems.s3.batch.S3BatchCommandBuilder
import wom.values.WomFile

import scala.language.postfixOps
import scala.util.Try

<<<<<<< HEAD
class AwsBatchBackendCacheHitCopyingActor(standardParams: StandardCacheHitCopyingActorParams) extends StandardCacheHitCopyingActor(standardParams) with AwsBatchJobCachingActorHelper{
=======
class AwsBatchBackendCacheHitCopyingActor(standardParams: StandardCacheHitCopyingActorParams)
    extends StandardCacheHitCopyingActor(standardParams) {
>>>>>>> f8c9ff2a
  private val batchAttributes = BackendInitializationData
    .as[AwsBatchBackendInitializationData](standardParams.backendInitializationDataOption)
    .configuration
    .batchAttributes

  override protected val commandBuilder: IoCommandBuilder = batchAttributes.fileSystem match {
    case AWSBatchStorageSystems.s3 => S3BatchCommandBuilder
    case _ => DefaultIoCommandBuilder
  }
  private val cachingStrategy = batchAttributes.duplicationStrategy

  override def processSimpletons(womValueSimpletons: Seq[WomValueSimpleton],
                                 sourceCallRootPath: Path
  ): Try[(CallOutputs, Set[IoCommand[_]])] =
    (batchAttributes.fileSystem, cachingStrategy) match {
      case (AWSBatchStorageSystems.s3, UseOriginalCachedOutputs) =>
        val touchCommands: Seq[Try[IoTouchCommand]] = womValueSimpletons collect {
          case WomValueSimpleton(_, wdlFile: WomFile) =>
            getPath(wdlFile.value) flatMap S3BatchCommandBuilder.touchCommand
        }

        TryUtil.sequence(touchCommands) map {
          WomValueBuilder.toJobOutputs(jobDescriptor.taskCall.outputPorts, womValueSimpletons) -> _.toSet
        }
      case (_, _) => super.processSimpletons(womValueSimpletons, sourceCallRootPath)
    }

<<<<<<< HEAD
  // detritus files : job script, stdout, stderr and RC files.
  override def processDetritus(sourceJobDetritusFiles: Map[String, String]
                              ): Try[(Map[String, Path], Set[IoCommand[_]])] = {
=======
  override def processDetritus(
    sourceJobDetritusFiles: Map[String, String]
  ): Try[(Map[String, Path], Set[IoCommand[_]])] =
>>>>>>> f8c9ff2a
    (batchAttributes.fileSystem, cachingStrategy) match {
      case (AWSBatchStorageSystems.s3, UseOriginalCachedOutputs) =>
        // apply getPath on each detritus string file
        val detritusAsPaths = detritusFileKeys(sourceJobDetritusFiles).toSeq map { key =>
          key -> getPath(sourceJobDetritusFiles(key))
        } toMap

        // Don't forget to re-add the CallRootPathKey that has been filtered out by detritusFileKeys
        TryUtil.sequenceMap(detritusAsPaths, "Failed to make paths out of job detritus") flatMap { newDetritus =>
          Try {
            // PROD-444: Keep It Short and Simple: Throw on the first error and let the outer Try catch-and-re-wrap
            (newDetritus + (JobPaths.CallRootPathKey -> destinationCallRootPath)) ->
              newDetritus.values.map(S3BatchCommandBuilder.touchCommand(_).get).toSet
          }
        }
      case (_, _) => super.processDetritus(sourceJobDetritusFiles)
<<<<<<< HEAD
   }
  }
=======
    }

>>>>>>> f8c9ff2a
  override protected def additionalIoCommands(sourceCallRootPath: Path,
                                              originalSimpletons: Seq[WomValueSimpleton],
                                              newOutputs: CallOutputs,
                                              originalDetritus: Map[String, String],
                                              newDetritus: Map[String, Path]
  ): Try[List[Set[IoCommand[_]]]] = Try {
    (batchAttributes.fileSystem, cachingStrategy) match {
      case (AWSBatchStorageSystems.s3, UseOriginalCachedOutputs) =>
        val content =
          s"""
             |This directory does not contain any output files because this job matched an identical job that was previously run, thus it was a cache-hit.
             |Cromwell is configured to not copy outputs during call caching. To change this, edit the filesystems.aws.caching.duplication-strategy field in your backend configuration.
             |The original outputs can be found at this location: ${sourceCallRootPath.pathAsString}
      """.stripMargin

        // PROD-444: Keep It Short and Simple: Throw on the first error and let the outer Try catch-and-re-wrap
<<<<<<< HEAD
        List(Set(
          S3BatchCommandBuilder.writeCommand(
            path = jobPaths.forCallCacheCopyAttempts.callExecutionRoot / "call_caching_placeholder.txt",
            content = content,
            options = Seq(),
          ).get
        ))
       case (AWSBatchStorageSystems.s3, CopyCachedOutputs) => List.empty
       case (_, _) =>
         super.additionalIoCommands(sourceCallRootPath,originalSimpletons, newOutputs, originalDetritus,newDetritus).get
=======
        List(
          Set(
            S3BatchCommandBuilder
              .writeCommand(
                path = jobPaths.forCallCacheCopyAttempts.callExecutionRoot / "call_caching_placeholder.txt",
                content = content,
                options = Seq(CloudStorageOptions.withMimeType("text/plain"))
              )
              .get
          )
        )
      case (AWSBatchStorageSystems.s3, CopyCachedOutputs) => List.empty
      case (_, _) =>
        super
          .additionalIoCommands(sourceCallRootPath, originalSimpletons, newOutputs, originalDetritus, newDetritus)
          .get
>>>>>>> f8c9ff2a
    }
  }
}<|MERGE_RESOLUTION|>--- conflicted
+++ resolved
@@ -32,11 +32,7 @@
 
 import common.util.TryUtil
 import cromwell.backend.BackendInitializationData
-<<<<<<< HEAD
 import cromwell.backend.impl.aws.{AWSBatchStorageSystems, AwsBatchBackendInitializationData,AwsBatchJobCachingActorHelper}
-=======
-import cromwell.backend.impl.aws.{AwsBatchBackendInitializationData, AWSBatchStorageSystems}
->>>>>>> f8c9ff2a
 import cromwell.backend.io.JobPaths
 import cromwell.backend.standard.callcaching.{StandardCacheHitCopyingActor, StandardCacheHitCopyingActorParams}
 import cromwell.core.CallOutputs
@@ -49,12 +45,7 @@
 import scala.language.postfixOps
 import scala.util.Try
 
-<<<<<<< HEAD
 class AwsBatchBackendCacheHitCopyingActor(standardParams: StandardCacheHitCopyingActorParams) extends StandardCacheHitCopyingActor(standardParams) with AwsBatchJobCachingActorHelper{
-=======
-class AwsBatchBackendCacheHitCopyingActor(standardParams: StandardCacheHitCopyingActorParams)
-    extends StandardCacheHitCopyingActor(standardParams) {
->>>>>>> f8c9ff2a
   private val batchAttributes = BackendInitializationData
     .as[AwsBatchBackendInitializationData](standardParams.backendInitializationDataOption)
     .configuration
@@ -82,15 +73,9 @@
       case (_, _) => super.processSimpletons(womValueSimpletons, sourceCallRootPath)
     }
 
-<<<<<<< HEAD
   // detritus files : job script, stdout, stderr and RC files.
   override def processDetritus(sourceJobDetritusFiles: Map[String, String]
                               ): Try[(Map[String, Path], Set[IoCommand[_]])] = {
-=======
-  override def processDetritus(
-    sourceJobDetritusFiles: Map[String, String]
-  ): Try[(Map[String, Path], Set[IoCommand[_]])] =
->>>>>>> f8c9ff2a
     (batchAttributes.fileSystem, cachingStrategy) match {
       case (AWSBatchStorageSystems.s3, UseOriginalCachedOutputs) =>
         // apply getPath on each detritus string file
@@ -107,13 +92,8 @@
           }
         }
       case (_, _) => super.processDetritus(sourceJobDetritusFiles)
-<<<<<<< HEAD
    }
   }
-=======
-    }
-
->>>>>>> f8c9ff2a
   override protected def additionalIoCommands(sourceCallRootPath: Path,
                                               originalSimpletons: Seq[WomValueSimpleton],
                                               newOutputs: CallOutputs,
@@ -130,7 +110,6 @@
       """.stripMargin
 
         // PROD-444: Keep It Short and Simple: Throw on the first error and let the outer Try catch-and-re-wrap
-<<<<<<< HEAD
         List(Set(
           S3BatchCommandBuilder.writeCommand(
             path = jobPaths.forCallCacheCopyAttempts.callExecutionRoot / "call_caching_placeholder.txt",
@@ -141,24 +120,6 @@
        case (AWSBatchStorageSystems.s3, CopyCachedOutputs) => List.empty
        case (_, _) =>
          super.additionalIoCommands(sourceCallRootPath,originalSimpletons, newOutputs, originalDetritus,newDetritus).get
-=======
-        List(
-          Set(
-            S3BatchCommandBuilder
-              .writeCommand(
-                path = jobPaths.forCallCacheCopyAttempts.callExecutionRoot / "call_caching_placeholder.txt",
-                content = content,
-                options = Seq(CloudStorageOptions.withMimeType("text/plain"))
-              )
-              .get
-          )
-        )
-      case (AWSBatchStorageSystems.s3, CopyCachedOutputs) => List.empty
-      case (_, _) =>
-        super
-          .additionalIoCommands(sourceCallRootPath, originalSimpletons, newOutputs, originalDetritus, newDetritus)
-          .get
->>>>>>> f8c9ff2a
     }
   }
 }