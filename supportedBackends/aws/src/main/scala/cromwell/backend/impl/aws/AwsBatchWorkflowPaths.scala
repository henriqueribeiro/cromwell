--- conflicted
+++ resolved
@@ -84,8 +84,4 @@
     } else {
       WorkflowPaths.DefaultPathBuilders
     }
-<<<<<<< HEAD
-  }
-=======
->>>>>>> f8c9ff2a
-}+}
