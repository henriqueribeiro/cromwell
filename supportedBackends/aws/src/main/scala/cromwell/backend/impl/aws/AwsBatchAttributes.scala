--- conflicted
+++ resolved
@@ -61,7 +61,6 @@
                               executionBucket: String,
                               duplicationStrategy: AwsBatchCacheHitDuplicationStrategy,
                               submitAttempts: Int Refined Positive,
-<<<<<<< HEAD
                               createDefinitionAttempts: Int Refined Positive,
                               fsxMntPoint: Option[List[String]],
                               efsMntPoint: Option[String],
@@ -71,10 +70,6 @@
                               globLinkCommand: Option[String],
                               checkSiblingMd5: Option[Boolean]
                               )
-=======
-                              createDefinitionAttempts: Int Refined Positive
-)
->>>>>>> f8c9ff2a
 
 object AwsBatchAttributes {
   lazy val Logger = LoggerFactory.getLogger(this.getClass)
