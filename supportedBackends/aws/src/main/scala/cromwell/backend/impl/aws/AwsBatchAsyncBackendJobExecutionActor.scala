/*
 * Copyright 2018 Amazon.com, Inc. or its affiliates.
 *
 *  Redistribution and use in source and binary forms, with or without
 *  modification, are permitted provided that the following conditions are met:
 *
 *  1. Redistributions of source code must retain the above copyright notice,
 *  this list of conditions and the following disclaimer.
 *
 *  2. Redistributions in binary form must reproduce the above copyright
 *  notice, this list of conditions and the following disclaimer in the
 *  documentation and/or other materials provided with the distribution.
 *
 *  3. Neither the name of the copyright holder nor the names of its
 *  contributors may be used to endorse or promote products derived from
 *  this software without specific prior written permission.
 *
 *  THIS SOFTWARE IS PROVIDED BY THE COPYRIGHT HOLDERS AND CONTRIBUTORS
 *  "AS IS" AND ANY EXPRESS OR IMPLIED WARRANTIES, INCLUDING,
 *  BUT NOT LIMITED TO, THE IMPLIED WARRANTIES OF MERCHANTABILITY AND
 *  FITNESS FOR A PARTICULAR PURPOSE ARE DISCLAIMED. IN NO EVENT SHALL
 *  THE COPYRIGHT HOLDER OR CONTRIBUTORS BE LIABLE FOR ANY DIRECT,
 *  INDIRECT, INCIDENTAL, SPECIAL, EXEMPLARY, OR CONSEQUENTIAL DAMAGES
 *  (INCLUDING, BUT NOT LIMITED TO, PROCUREMENT OF SUBSTITUTE GOODS OR
 *  SERVICES; LOSS OF USE, DATA, OR PROFITS; OR BUSINESS INTERRUPTION)
 *  HOWEVER CAUSED AND ON ANY THEORY OF LIABILITY, WHETHER IN CONTRACT,
 *  STRICT LIABILITY, OR TORT (INCLUDING NEGLIGENCE OR OTHERWISE) ARISING
 *  IN ANY WAY OUT OF THE USE OF THIS SOFTWARE, EVEN IF ADVISED OF THE
 *  POSSIBILITY OF SUCH DAMAGE.
 */

package cromwell.backend.impl.aws

import java.net.SocketTimeoutException
import java.io.FileNotFoundException

import akka.actor.ActorRef
import akka.pattern.AskSupport
import akka.util.Timeout
import common.collections.EnhancedCollections._
import common.util.StringUtil._
import common.validation.Validation._
import cromwell.backend._
import cromwell.backend.async.{ExecutionHandle, PendingExecutionHandle}
import cromwell.backend.impl.aws.IntervalLimitedAwsJobSubmitActor.SubmitAwsJobRequest
import cromwell.backend.impl.aws.OccasionalStatusPollingActor.{NotifyOfStatus, WhatsMyStatus}
import cromwell.backend.impl.aws.RunStatus.{Initializing, TerminalRunStatus}
import cromwell.backend.impl.aws.io._
import cromwell.backend.io.DirectoryFunctions
import cromwell.backend.io.JobPaths
import cromwell.backend.standard.{StandardAsyncExecutionActor, StandardAsyncExecutionActorParams, StandardAsyncJob}
import cromwell.core._
import cromwell.core.path.{DefaultPathBuilder, Path, PathBuilder, PathFactory}
import cromwell.core.io.{DefaultIoCommandBuilder, IoCommandBuilder}
import cromwell.core.retry.SimpleExponentialBackoff
import cromwell.filesystems.s3.S3Path
import cromwell.filesystems.s3.batch.S3BatchCommandBuilder
import cromwell.services.keyvalue.KvClient
import org.slf4j.{Logger, LoggerFactory}
import software.amazon.awssdk.services.batch.model.{BatchException, SubmitJobResponse}
import wom.callable.Callable.OutputDefinition
import wom.core.FullyQualifiedName
import wom.expression.NoIoFunctionSet
import wom.types.{WomArrayType, WomSingleFileType}
import wom.values._

import scala.concurrent.{Future, Promise}
import scala.concurrent.duration._
import scala.language.postfixOps
import scala.util.control.NoStackTrace
import scala.util.{Success, Try}

/**
  * The `AwsBatchAsyncBackendJobExecutionActor` creates and manages a job. The job itself is encapsulated by the
  * functionality in `AwsBatchJob`
  */
object AwsBatchAsyncBackendJobExecutionActor {
  val AwsBatchOperationIdKey = "__aws_batch_operation_id"

  type AwsBatchPendingExecutionHandle = PendingExecutionHandle[StandardAsyncJob, AwsBatchJob, RunStatus]
}

class AwsBatchAsyncBackendJobExecutionActor(override val standardParams: StandardAsyncExecutionActorParams)
  extends BackendJobLifecycleActor with StandardAsyncExecutionActor with AwsBatchJobCachingActorHelper
    with KvClient with AskSupport {

  /**
    * The builder for `IoCommands` to the storage system used by jobs executed by this backend
    */
  override lazy val ioCommandBuilder: IoCommandBuilder = configuration.fileSystem match  {
    case AWSBatchStorageSystems.s3 => S3BatchCommandBuilder
    case _ =>  DefaultIoCommandBuilder
  }

  // the cromwell backend Actor
  val backendSingletonActor: ActorRef =
    standardParams.backendSingletonActorOption.getOrElse(
      throw new RuntimeException(s"AWS Backend actor cannot exist without its backend singleton (of type ${AwsBatchSingletonActor.getClass.getSimpleName})"))

  import AwsBatchAsyncBackendJobExecutionActor._

  val Log: Logger = LoggerFactory.getLogger(AwsBatchAsyncBackendJobExecutionActor.getClass)

  override type StandardAsyncRunInfo = AwsBatchJob

  override type StandardAsyncRunState = RunStatus

  /**
    * Determines if two run statuses are equal
    * @param thiz a `RunStatus`
    * @param that a `RunStatus`
    * @return true if they are equal, else false
    */
  def statusEquivalentTo(thiz: StandardAsyncRunState)(that: StandardAsyncRunState): Boolean = thiz == that

  override lazy val pollBackOff: SimpleExponentialBackoff = SimpleExponentialBackoff(1.second, 5.minutes, 1.1)

  override lazy val executeOrRecoverBackOff: SimpleExponentialBackoff = SimpleExponentialBackoff(
    initialInterval = 3 seconds, maxInterval = 20 seconds, multiplier = 1.1)

  //the name (String) of the docker image that will be used to contain this job
  private lazy val jobDockerImage = jobDescriptor.maybeCallCachingEligible.dockerHash.getOrElse(runtimeAttributes.dockerImage)

  override lazy val dockerImageUsed: Option[String] = Option(jobDockerImage)

  private lazy val execScript =
<<<<<<< HEAD
    s"""|df -h
        |ls -lah ${jobPaths.script.pathWithoutScheme}
        |${jobPaths.script.pathWithoutScheme}
=======
    s"""|#!$jobShell
        |$jobShell ${jobPaths.script.pathWithoutScheme}
>>>>>>> b489bda4
        |""".stripMargin


  /* Batch job object (see AwsBatchJob). This has the configuration necessary
   * to perform all operations with the AWS Batch infrastructure. This is
   * where the real work happens
   *
   * Rundown of the command string:
   *
   * commandScriptContents: This is ErrorOr[String] that includes a full
   *                        bash script designed to get output into a file
   *                        It's defined in JobPaths.scala. Other backends
   *                        do this funky "write to a file in the storage service,
   *                        have the container pick up that file and run it" thing.
   *
   *                        But, I'm not convinced yet that Cromwell needs this,
   *                        and I think that we can pass over to AWS Batch
   *                        what is needed to run. So...why do anything like
   *                        the following?
   *
   * commandScriptContents.fold(
   *   errors => Future.failed(new RuntimeException(errors.toList.mkString(", "))),
   *   callPaths.script.write)
   *
   *
   * So, what we're passing to AwsBatchJob here is the literal command string -
   *
   * instantiatedCommand.commandString: This is an InstantiatedCommand class and holds
   *                                    all the things about the command. It's defined
   *                                    in StandardAsyncExecutionActor
   *
   * NOTE: In order to get output from the command, the commandScriptContents
   * needs to push stuff out to S3. This is why we will eventually need
   * commandScriptContents here
   */

  lazy val cmdScript = configuration.fileSystem match {
     case AWSBatchStorageSystems.s3 => commandScriptContents.toEither.right.get
     case _ => execScript
  }

  lazy val batchJob: AwsBatchJob = {
    AwsBatchJob(
      jobDescriptor,
      runtimeAttributes,
      instantiatedCommand.commandString,
      cmdScript,
      rcPath.toString, executionStdout, executionStderr,
      generateAwsBatchInputs(jobDescriptor),
      generateAwsBatchOutputs(jobDescriptor),
      jobPaths, Seq.empty[AwsBatchParameter],
      configuration.awsConfig.region,
      Option(configuration.awsAuth),
      configuration.fsxFileSystem)
  }
  /* Tries to abort the job in flight
   *
   * @param job A StandardAsyncJob object (has jobId value) to cancel
   * @return Nothing
   *
   */
  override def tryAbort(job: StandardAsyncJob): Unit = {
    batchJob.abort(job.jobId) // job.JobId should be the AWS Batch Job Id based on analysis of other backends
    Log.info(s"Attempted CancelJob operation in AWS Batch for Job ID ${job.jobId}. There were no errors during the operation")
    Log.info(s"We have normality. Anything you still can't cope with is therefore your own problem")
    Log.info(s"https://www.youtube.com/watch?v=YCRxnjE7JVs")
    ()
  }

  override def requestsAbortAndDiesImmediately: Boolean = false

  /**
    * Takes two arrays of remote and local WOM File paths and generates the necessary AwsBatchInputs.
    */
  private def inputsFromWomFiles(namePrefix: String,
                                    remotePathArray: Seq[WomFile],
                                    localPathArray: Seq[WomFile],
                                    jobDescriptor: BackendJobDescriptor,
                                    flag: Boolean): Iterable[AwsBatchInput] = {

    (remotePathArray zip localPathArray zipWithIndex) flatMap {
      case ((remotePath, localPath), index) =>
        var localPathString = localPath.valueString
        if (localPathString.startsWith("s3://")){
          localPathString = localPathString.replace("s3://", "")
        }else if (localPathString.startsWith("s3:/")) {
          localPathString = localPathString.replace("s3:/", "")
        }
        Seq(AwsBatchFileInput(s"$namePrefix-$index", remotePath.valueString, DefaultPathBuilder.get(localPathString), workingDisk))
    }
  }

  /**
    * Turns WomFiles into relative paths.  These paths are relative to the working disk.
    *
    * relativeLocalizationPath("foo/bar.txt") -> "foo/bar.txt"
    * relativeLocalizationPath("s3://some/bucket/foo.txt") -> "some/bucket/foo.txt"
    */
  override protected def relativeLocalizationPath(file: WomFile): WomFile = {
    file.mapFile(value =>
      getPath(value) match {
        case Success(path) =>
          configuration.fileSystem match  {
            case AWSBatchStorageSystems.s3 => path.pathWithoutScheme
            case _ =>  path.toString
          }
        case _ => value
      }
    )
  }

  /**
    * Generate a set of inputs based on a job description
    * @param jobDescriptor the job descriptor from Cromwell
    * @return the inputs derived from the descriptor
    */
  private[aws] def generateAwsBatchInputs(jobDescriptor: BackendJobDescriptor): Set[AwsBatchInput] = {
    val writeFunctionFiles = instantiatedCommand.createdFiles map { f => f.file.value.md5SumShort -> List(f) } toMap

    val writeFunctionInputs = writeFunctionFiles flatMap {
      case (name, files) => inputsFromWomFiles(name, files.map(_.file), files.map(localizationPath), jobDescriptor, false)
    }

    // Collect all WomFiles from inputs to the call.
    val callInputFiles: Map[FullyQualifiedName, Seq[WomFile]] = jobDescriptor.fullyQualifiedInputs safeMapValues {
      womFile =>
        val arrays: Seq[WomArray] = womFile collectAsSeq {
          case womFile: WomFile =>
            val files: List[WomSingleFile] = DirectoryFunctions
              .listWomSingleFiles(womFile, callPaths.workflowPaths)
              .toTry(s"Error getting single files for $womFile").get
            WomArray(WomArrayType(WomSingleFileType), files)
        }

        arrays.flatMap(_.value).collect {
          case womFile: WomFile => womFile
        }
    }

    val callInputInputs = callInputFiles flatMap {
      case (name, files) => inputsFromWomFiles(name, files, files.map(relativeLocalizationPath), jobDescriptor, true)
    }

    val scriptInput: AwsBatchInput = AwsBatchFileInput(
      "script",
      jobPaths.script.pathAsString,
      DefaultPathBuilder.get(jobPaths.script.pathWithoutScheme),
      workingDisk
    )

    Set(scriptInput) ++ writeFunctionInputs ++ callInputInputs
  }

  /**
    * Given a path (relative or absolute), returns a (Path, AwsBatchVolume) tuple where the Path is
    * relative to the Volume's mount point
    *
    * @throws Exception if the `path` does not live in one of the supplied `disks`
    */
  private def relativePathAndVolume(path: String, disks: Seq[AwsBatchVolume]): (Path, AwsBatchVolume) = {

    def getAbsolutePath(path: Path) = {
      configuration.fileSystem match {
        case AWSBatchStorageSystems.s3 => AwsBatchWorkingDisk.MountPoint.resolve(path)
        // case _ => DefaultPathBuilder.get(configuration.root).resolve(path)
        case _ => AwsBatchWorkingDisk.MountPoint.resolve(path)
      }
    }

    val absolutePath = DefaultPathBuilder.get(path) match {
      case p if !p.isAbsolute => getAbsolutePath(p)
      case p => p
    }

    disks.find(d => absolutePath.startsWith(d.mountPoint)) match {
      case Some(disk) => (disk.mountPoint.relativize(absolutePath), disk)
      case None =>
        throw new Exception(s"Absolute path $path doesn't appear to be under any mount points: ${disks.map(_.toString).mkString(", ")}")
    }
  }

  /**
    * Produces names with a length less than 128 characters possibly by producing a digest of the name
    * @param referenceName the name to make safe
    * @return the name or the MD5sum of that name if the name is >= 128 characters
    */
  private def makeSafeAwsBatchReferenceName(referenceName: String) = {
    if (referenceName.length <= 127) referenceName else referenceName.md5Sum
  }

  private[aws] def generateAwsBatchOutputs(jobDescriptor: BackendJobDescriptor): Set[AwsBatchFileOutput] = {
    import cats.syntax.validated._
    def evaluateFiles(output: OutputDefinition): List[WomFile] = {
      Try(
        output.expression.evaluateFiles(jobDescriptor.localInputs, NoIoFunctionSet, output.womType).map(_.toList map { _.file })
      ).getOrElse(List.empty[WomFile].validNel)
       .getOrElse(List.empty)
    }

    val womFileOutputs = jobDescriptor.taskCall.callable.outputs.flatMap(evaluateFiles) map relativeLocalizationPath

    val outputs: Seq[AwsBatchFileOutput] = womFileOutputs.distinct flatMap {
      _.flattenFiles flatMap {
        case unlistedDirectory: WomUnlistedDirectory => generateUnlistedDirectoryOutputs(unlistedDirectory)
        case singleFile: WomSingleFile => generateAwsBatchSingleFileOutputs(singleFile)
        case globFile: WomGlobFile => generateAwsBatchGlobFileOutputs(globFile)
      }
    }

    val additionalGlobOutput = jobDescriptor.taskCall.callable.additionalGlob.toList.flatMap(generateAwsBatchGlobFileOutputs).toSet

    outputs.toSet ++ additionalGlobOutput
  }

  // used by generateAwsBatchOutputs, could potentially move this def within that function
  private def generateUnlistedDirectoryOutputs(womFile: WomUnlistedDirectory): List[AwsBatchFileOutput] = {
    val directoryPath = womFile.value.ensureSlashed
    val directoryListFile = womFile.value.ensureUnslashed + ".list"
    val dirDestinationPath = callRootPath.resolve(directoryPath).pathAsString
    val listDestinationPath = callRootPath.resolve(directoryListFile).pathAsString

    val (_, directoryDisk) = relativePathAndVolume(womFile.value, runtimeAttributes.disks)

    // We need both the collection directory and the collection list:
    List(
      // The collection directory:
      AwsBatchFileOutput(
        makeSafeAwsBatchReferenceName(directoryListFile),
        listDestinationPath,
        DefaultPathBuilder.get(directoryListFile),
        directoryDisk
      ),
      // The collection list file:
      AwsBatchFileOutput(
        makeSafeAwsBatchReferenceName(directoryPath),
        dirDestinationPath,
        DefaultPathBuilder.get(directoryPath + "*"),
        directoryDisk
      )
    )
  }

  // used by generateAwsBatchOutputs, could potentially move this def within that function
  private def generateAwsBatchSingleFileOutputs(womFile: WomSingleFile): List[AwsBatchFileOutput] = {
    val destination = configuration.fileSystem match {
      case  AWSBatchStorageSystems.s3 =>  callRootPath.resolve(womFile.value.stripPrefix("/")).pathAsString
      case _ => DefaultPathBuilder.get(womFile.valueString) match {
        case p if !p.isAbsolute =>  callRootPath.resolve(womFile.value.stripPrefix("/")).pathAsString
        case p => p.pathAsString
      }

    }
    val (relpath, disk) = relativePathAndVolume(womFile.value, runtimeAttributes.disks)
    val output = AwsBatchFileOutput(makeSafeAwsBatchReferenceName(womFile.value), destination, relpath, disk)
    List(output)
  }

  // used by generateAwsBatchOutputs, could potentially move this def within that function
  private def generateAwsBatchGlobFileOutputs(womFile: WomGlobFile): List[AwsBatchFileOutput] = {
    val globName = GlobFunctions.globName(womFile.value)
    val globDirectory = globName + "/"
    val globListFile = globName + ".list"
    val globDirectoryDestinationPath = callRootPath.resolve(globDirectory).pathAsString
    val globListFileDestinationPath = callRootPath.resolve(globListFile).pathAsString

    val (_, globDirectoryDisk) = relativePathAndVolume(womFile.value, runtimeAttributes.disks)

    // We need both the glob directory and the glob list:
    List(
      // The glob directory:
      AwsBatchFileOutput(makeSafeAwsBatchReferenceName(globDirectory), globDirectoryDestinationPath, DefaultPathBuilder.get(globDirectory + "*"), globDirectoryDisk),
      // The glob list file:
      AwsBatchFileOutput(makeSafeAwsBatchReferenceName(globListFile), globListFileDestinationPath, DefaultPathBuilder.get(globListFile), globDirectoryDisk)
    )
  }

  override lazy val commandDirectory: Path = configuration.fileSystem match  {
    case AWSBatchStorageSystems.s3 => AwsBatchWorkingDisk.MountPoint
    case _ =>  jobPaths.callExecutionRoot
  }

  override def scriptPreamble: String = {
    configuration.fileSystem match {
      case  AWSBatchStorageSystems.s3 => ""
      case _ => s"""|# clean directory in case of multiple retries
                    |ls | grep -v script | xargs rm -rf""".stripMargin
    }
  }

  override def scriptClosure: String = {
    configuration.fileSystem match {
      case  AWSBatchStorageSystems.s3 => ""
      case _ => s"exit $$(head -n 1 $rcPath)"
    }
  }

  override def globParentDirectory(womGlobFile: WomGlobFile): Path =
    configuration.fileSystem match {
      case  AWSBatchStorageSystems.s3 =>
        val (_, disk) = relativePathAndVolume(womGlobFile.value, runtimeAttributes.disks)
        disk.mountPoint
      case _ => commandDirectory
    }

  override def isTerminal(runStatus: RunStatus): Boolean = {
    runStatus match {
      case _: TerminalRunStatus => true
      case _ => false
    }
  }

  /**
    * Asynchronously upload the command script to the script path
    * @return a `Future` for the asynch operation
    */
  def uploadScriptFile(): Future[Unit] = {
    commandScriptContents.fold(
      errors => Future.failed(new RuntimeException(errors.toList.mkString(", "))),
      asyncIo.writeAsync(jobPaths.script, _, Seq.empty)
    )
  }

  // Primary entry point for cromwell to actually run something
  override def executeAsync(): Future[ExecutionHandle] = {

    for {
      //upload the command script
      _ <- uploadScriptFile()
      completionPromise = Promise[SubmitJobResponse]
      //send a message to the Actor requesting a job submission
      _ = backendSingletonActor ! SubmitAwsJobRequest(batchJob, attributes, completionPromise)
      //the future response of the submit job request
      submitJobResponse <- completionPromise.future
      //send a notify of status method to the Actor
      _ = backendSingletonActor ! NotifyOfStatus(runtimeAttributes.queueArn, submitJobResponse.jobId, Option(Initializing))
    } yield PendingExecutionHandle(jobDescriptor, StandardAsyncJob(submitJobResponse.jobId), Option(batchJob), previousState = None)
  }


  override def recoverAsync(jobId: StandardAsyncJob): Future[ExecutionHandle] =  reconnectAsync(jobId)

  override def reconnectAsync(jobId: StandardAsyncJob): Future[ExecutionHandle] = {
    val handle = PendingExecutionHandle[StandardAsyncJob, StandardAsyncRunInfo, StandardAsyncRunState](jobDescriptor, jobId, Option(batchJob), previousState = None)
    Future.successful(handle)
  }

  override def reconnectToAbortAsync(jobId: StandardAsyncJob): Future[ExecutionHandle] = {
    tryAbort(jobId)
    reconnectAsync(jobId)
  }

  // This is called by Cromwell after initial execution (see executeAsync above)
  // It expects a Future[RunStatus]. In this case we'll simply call the
  // AWS Batch API to do this. The AwsBatchJob object in the PendingExecutionHandle
  // will have the actual status call, so our job here is simply to pull the
  // object out of the handle and execute the underlying status method
  override def pollStatusAsync(handle: AwsBatchPendingExecutionHandle): Future[RunStatus] = {
    val jobId = handle.pendingJob.jobId
    val job = handle.runInfo match {
      case Some(actualJob) => actualJob
      case None =>
        throw new RuntimeException(
          s"pollStatusAsync called but job not available. This should not happen. Job Id $jobId"
        )
    }

    implicit val timeout: Timeout = Timeout(5.seconds)

    def useQuickAnswerOrFallback(quick: Any): Future[RunStatus] = quick match {
      case NotifyOfStatus(_, _, Some(value)) =>
        Future.successful(value)
      case NotifyOfStatus(_, _, None) =>
        jobLogger.info("Having to fall back to AWS query for status")
        Future.fromTry(job.status(jobId))
      case other =>
        val message = s"Programmer Error (please report this): Received an unexpected message from the OccasionalPollingActor: $other"
        jobLogger.error(message)
        Future.failed(new Exception(message) with NoStackTrace)
    }

    for {
      quickAnswer <- backendSingletonActor ? WhatsMyStatus(runtimeAttributes.queueArn, jobId)
      guaranteedAnswer <- useQuickAnswerOrFallback(quickAnswer)
    } yield guaranteedAnswer
  }

  // Despite being a "runtime" exception, BatchExceptions for 429 (too many requests) are *not* fatal:
  override def isFatal(throwable: Throwable): Boolean = throwable match {
    case be: BatchException => !be.getMessage.contains("Status Code: 429")
    case _ => super.isFatal(throwable)
  }

  override lazy val startMetadataKeyValues: Map[String, Any] = super[AwsBatchJobCachingActorHelper].startMetadataKeyValues

  //opportunity to send custom metadata when the run is in a terminal state, currently we don't
  override def getTerminalMetadata(runStatus: RunStatus): Map[String, Any] = {
    runStatus match {
      case _: TerminalRunStatus => Map()
      case unknown => throw new RuntimeException(s"Attempt to get terminal metadata from non terminal status: $unknown")
    }
  }
  def hostAbsoluteFilePath(jobPaths: JobPaths, pathString: String): Path = {

    val pathBuilders:List[PathBuilder]  = List(DefaultPathBuilder)
    val path = PathFactory.buildPath(pathString, pathBuilders)
    if (!path.isAbsolute)
      jobPaths.callExecutionRoot.resolve(path).toAbsolutePath
    else if(jobPaths.isInExecution(path.pathAsString))
      jobPaths.hostPathFromContainerPath(path.pathAsString)
    else
      jobPaths.hostPathFromContainerInputs(path.pathAsString)
  }

  override def mapOutputWomFile(womFile: WomFile): WomFile = {
    val wfile  =  configuration.fileSystem match {
      case  AWSBatchStorageSystems.s3 =>
        womFile
      case _ =>
        val hostPath = hostAbsoluteFilePath(jobPaths, womFile.valueString)
        if (!hostPath.exists) throw new FileNotFoundException(s"Could not process output, file not found: ${hostPath.pathAsString}")
        womFile mapFile { _ => hostPath.pathAsString }
    }
    womFileToPath(generateAwsBatchOutputs(jobDescriptor))(wfile)
  }

  private[aws] def womFileToPath(outputs: Set[AwsBatchFileOutput])(womFile: WomFile): WomFile = {
    womFile mapFile { path =>
      outputs collectFirst {
        case output if output.name == makeSafeAwsBatchReferenceName(path) => output.s3key
      } getOrElse path
    }
  }

  override def getTerminalEvents(runStatus: RunStatus): Seq[ExecutionEvent] = {
    runStatus match {
      case successStatus: RunStatus.Succeeded => successStatus.eventList
      case unknown =>
        throw new RuntimeException(s"handleExecutionSuccess not called with RunStatus.Success. Instead got $unknown")
    }
  }

  override def retryEvaluateOutputs(exception: Exception): Boolean = {
    exception match {
      case aggregated: CromwellAggregatedException =>
        aggregated.throwables.collectFirst { case s: SocketTimeoutException => s }.isDefined
      case _ => false
    }
  }

  override def mapCommandLineWomFile(womFile: WomFile): WomFile = {
    womFile.mapFile(value =>
      getPath(value) match {
        case Success(path: S3Path) => workingDisk.mountPoint.resolve(path.pathWithoutScheme).pathAsString
        case _ => value
      }
    )
  }
}<|MERGE_RESOLUTION|>--- conflicted
+++ resolved
@@ -124,14 +124,9 @@
   override lazy val dockerImageUsed: Option[String] = Option(jobDockerImage)
 
   private lazy val execScript =
-<<<<<<< HEAD
     s"""|df -h
         |ls -lah ${jobPaths.script.pathWithoutScheme}
         |${jobPaths.script.pathWithoutScheme}
-=======
-    s"""|#!$jobShell
-        |$jobShell ${jobPaths.script.pathWithoutScheme}
->>>>>>> b489bda4
         |""".stripMargin
 
 
