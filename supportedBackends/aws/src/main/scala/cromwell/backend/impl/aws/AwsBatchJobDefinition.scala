--- conflicted
+++ resolved
@@ -34,19 +34,7 @@
 import scala.collection.mutable.ListBuffer
 import cromwell.backend.BackendJobDescriptor
 import cromwell.backend.io.JobPaths
-<<<<<<< HEAD
 import software.amazon.awssdk.services.batch.model.{ContainerProperties, EvaluateOnExit, Host, KeyValuePair, LinuxParameters, LogConfiguration, MountPoint, ResourceRequirement, ResourceType, RetryAction, RetryStrategy, Ulimit, Volume}
-=======
-import software.amazon.awssdk.services.batch.model.{
-  ContainerProperties,
-  Host,
-  KeyValuePair,
-  MountPoint,
-  ResourceRequirement,
-  ResourceType,
-  Volume
-}
->>>>>>> f8c9ff2a
 import cromwell.backend.impl.aws.io.AwsBatchVolume
 
 import scala.jdk.CollectionConverters._
@@ -93,7 +81,6 @@
    */
   def containerPropertiesBuilder(context: AwsBatchJobDefinitionContext): (ContainerProperties.Builder, String) = {
 
-<<<<<<< HEAD
     def buildVolumes(disks: Seq[AwsBatchVolume], fsx: Option[List[String]]): List[Volume] = {
 
       val fsx_volumes = fsx.isDefined match {
@@ -102,19 +89,6 @@
       }
 
       //all the configured disks plus the fetch and run volume and the aws-cli volume
-=======
-  def buildResources(builder: ContainerProperties.Builder,
-                     context: AwsBatchJobDefinitionContext
-  ): (ContainerProperties.Builder, String) = {
-    // The initial buffer should only contain one item - the hostpath of the
-    // local disk mount point, which will be needed by the docker container
-    // that copies data around
-
-    val environment = List.empty[KeyValuePair]
-
-    def buildVolumes(disks: Seq[AwsBatchVolume]): List[Volume] =
-      // all the configured disks plus the fetch and run volume and the aws-cli volume
->>>>>>> f8c9ff2a
       disks.map(d => d.toVolume()).toList ++ List(
         Volume
           .builder()
@@ -133,7 +107,6 @@
           .name("instanceId")
           .host(Host.builder().sourcePath("/var/lib/cloud/data/instance-id").build())
           .build()
-<<<<<<< HEAD
       ) ++ fsx_volumes
     }
 
@@ -143,12 +116,8 @@
         case true => fsx.get.map(mnt => MountPoint.builder().readOnly(false).sourceVolume(mnt).containerPath(s"/$mnt").build())
         case false => List()
       }
-=======
-      )
->>>>>>> f8c9ff2a
-
-    def buildMountPoints(disks: Seq[AwsBatchVolume]): List[MountPoint] =
-      // all the configured disks plus the fetch and run mount point and the AWS cli mount point
+
+      //all the configured disks plus the fetch and run mount point and the AWS cli mount point
       disks.map(_.toMountPoint).toList ++ List(
         MountPoint
           .builder()
@@ -169,33 +138,11 @@
           .sourceVolume("instanceId")
           .containerPath("/var/lib/cloud/data/instance-id")
           .build()
-<<<<<<< HEAD
 
       ) ++ fsx_disks
     }
 
     def buildUlimits(ulimits: Seq[Map[String, String]]): List[Ulimit] = {
-=======
-      )
-
-    def buildName(imageName: String,
-                  packedCommand: String,
-                  volumes: List[Volume],
-                  mountPoints: List[MountPoint],
-                  env: Seq[KeyValuePair]
-    ): String = {
-      val str = s"$imageName:$packedCommand:${volumes.map(_.toString).mkString(",")}:${mountPoints
-          .map(_.toString)
-          .mkString(",")}:${env.map(_.toString).mkString(",")}"
-
-      val sha1 = MessageDigest
-        .getInstance("SHA-1")
-        .digest(str.getBytes("UTF-8"))
-        .map("%02x".format(_))
-        .mkString
-
-      val prefix = s"cromwell_$imageName".slice(0, 88) // will be joined to a 40 character SHA1 for total length of 128
->>>>>>> f8c9ff2a
 
       ulimits.filter(_.nonEmpty).map(u =>
         Ulimit.builder()
@@ -206,7 +153,6 @@
       ).toList
     }
 
-<<<<<<< HEAD
     def buildName(
       imageName: String,
       packedCommand: String,
@@ -245,16 +191,6 @@
     val tagResources = context.runtimeAttributes.tagResources
 
     val containerPropsName = buildName(
-=======
-    val cmdName = context.runtimeAttributes.fileSystem match {
-      case AWSBatchStorageSystems.s3 => "/var/scratch/fetch_and_run.sh"
-      case _ => context.commandText
-    }
-    val packedCommand = packCommand("/bin/bash", "-c", cmdName)
-    val volumes = buildVolumes(context.runtimeAttributes.disks)
-    val mountPoints = buildMountPoints(context.runtimeAttributes.disks)
-    val jobDefinitionName = buildName(
->>>>>>> f8c9ff2a
       context.runtimeAttributes.dockerImage,
       packedCommand.mkString(","),
       volumes,
@@ -268,7 +204,6 @@
       context.runtimeAttributes.sharedMemorySize.value
     )
 
-<<<<<<< HEAD
     // To reuse job definition for gpu and gpu-runs, we will create a job definition that does not gpu requirements
     // since aws batch does not allow you to set gpu as 0 when you dont need it. you will always need cpu and memory
     (ContainerProperties.builder()
@@ -315,27 +250,6 @@
 
     (builder,
      s"${context.runtimeAttributes.awsBatchRetryAttempts.toString}${context.runtimeAttributes.awsBatchEvaluateOnExit.toString}")
-=======
-    (builder
-       .command(packedCommand.asJava)
-       .resourceRequirements(
-         ResourceRequirement
-           .builder()
-           .`type`(ResourceType.MEMORY)
-           .value(context.runtimeAttributes.memory.to(MemoryUnit.MB).amount.toInt.toString)
-           .build(),
-         ResourceRequirement
-           .builder()
-           .`type`(ResourceType.VCPU)
-           .value(context.runtimeAttributes.cpu.value.toString)
-           .build()
-       )
-       .volumes(volumes.asJava)
-       .mountPoints(mountPoints.asJava)
-       .environment(environment.asJava),
-     jobDefinitionName
-    )
->>>>>>> f8c9ff2a
   }
 
 
@@ -359,7 +273,6 @@
 
 object StandardAwsBatchJobDefinitionBuilder extends AwsBatchJobDefinitionBuilder {
   def build(context: AwsBatchJobDefinitionContext): AwsBatchJobDefinition = {
-<<<<<<< HEAD
     val (containerPropsInst, containerPropsName) = containerPropertiesBuilder(context)
     val (retryStrategyInst, retryStrategyName) = retryStrategyBuilder(context)
 
@@ -376,17 +289,11 @@
           .map("%02x".format(_)).mkString
 
     val prefix = s"cromwell_${imageName}_".slice(0,88) // will be joined to a 40 character SHA1 for total length of 128
-=======
-    // instantiate a builder with the name of the docker image
-    val builderInst = builder(context.runtimeAttributes.dockerImage)
-    val (b, name) = buildResources(builderInst, context)
->>>>>>> f8c9ff2a
 
     sanitize(prefix + sha1)
   }
 }
 
-<<<<<<< HEAD
 case class StandardAwsBatchJobDefinitionBuilder private(containerProperties: ContainerProperties, retryStrategy: RetryStrategy, name: String) extends AwsBatchJobDefinition
 
 object AwsBatchJobDefinitionContext
@@ -408,26 +315,7 @@
             tagResources: Option[Boolean]
             ) {
 
-  override def toString: String = {
-=======
-case class StandardAwsBatchJobDefinitionBuilder private (containerProperties: ContainerProperties, name: String)
-    extends AwsBatchJobDefinition
-
-object AwsBatchJobDefinitionContext
-
-case class AwsBatchJobDefinitionContext(runtimeAttributes: AwsBatchRuntimeAttributes,
-                                        commandText: String,
-                                        dockerRcPath: String,
-                                        dockerStdoutPath: String,
-                                        dockerStderrPath: String,
-                                        jobDescriptor: BackendJobDescriptor,
-                                        jobPaths: JobPaths,
-                                        inputs: Set[AwsBatchInput],
-                                        outputs: Set[AwsBatchFileOutput]
-) {
-
   override def toString: String =
->>>>>>> f8c9ff2a
     new ToStringBuilder(this, ToStringStyle.JSON_STYLE)
       .append("runtimeAttributes", runtimeAttributes)
       .append("commandText", commandText)
