/*
 * Copyright 2018 Amazon.com, Inc. or its affiliates.
 *
 *  Redistribution and use in source and binary forms, with or without
 *  modification, are permitted provided that the following conditions are met:
 *
 *  1. Redistributions of source code must retain the above copyright notice,
 *  this list of conditions and the following disclaimer.
 *
 *  2. Redistributions in binary form must reproduce the above copyright
 *  notice, this list of conditions and the following disclaimer in the
 *  documentation and/or other materials provided with the distribution.
 *
 *  3. Neither the name of the copyright holder nor the names of its
 *  contributors may be used to endorse or promote products derived from
 *  this software without specific prior written permission.
 *
 *  THIS SOFTWARE IS PROVIDED BY THE COPYRIGHT HOLDERS AND CONTRIBUTORS
 *  "AS IS" AND ANY EXPRESS OR IMPLIED WARRANTIES, INCLUDING,
 *  BUT NOT LIMITED TO, THE IMPLIED WARRANTIES OF MERCHANTABILITY AND
 *  FITNESS FOR A PARTICULAR PURPOSE ARE DISCLAIMED. IN NO EVENT SHALL
 *  THE COPYRIGHT HOLDER OR CONTRIBUTORS BE LIABLE FOR ANY DIRECT,
 *  INDIRECT, INCIDENTAL, SPECIAL, EXEMPLARY, OR CONSEQUENTIAL DAMAGES
 *  (INCLUDING, BUT NOT LIMITED TO, PROCUREMENT OF SUBSTITUTE GOODS OR
 *  SERVICES; LOSS OF USE, DATA, OR PROFITS; OR BUSINESS INTERRUPTION)
 *  HOWEVER CAUSED AND ON ANY THEORY OF LIABILITY, WHETHER IN CONTRACT,
 *  STRICT LIABILITY, OR TORT (INCLUDING NEGLIGENCE OR OTHERWISE) ARISING
 *  IN ANY WAY OUT OF THE USE OF THIS SOFTWARE, EVEN IF ADVISED OF THE
 *  POSSIBILITY OF SUCH DAMAGE.
 */

package cromwell.backend.impl.aws

import cats.syntax.apply._
import cats.syntax.validated._
import com.typesafe.config.Config
import common.validation.ErrorOr.ErrorOr
import cromwell.backend.impl.aws.io.{AwsBatchVolume, AwsBatchWorkingDisk}
import cromwell.backend.standard.StandardValidatedRuntimeAttributesBuilder
import cromwell.backend.validation._
import eu.timepit.refined.api.Refined
import eu.timepit.refined.numeric.Positive
import wom.RuntimeAttributesKeys
import wom.format.MemorySize
import wom.types._
import wom.values._
import com.typesafe.config.{ConfigException, ConfigValueFactory}

import scala.util.matching.Regex
import org.slf4j.{Logger, LoggerFactory}
import wom.RuntimeAttributesKeys.{GpuKey, sharedMemoryKey}

import scala.util.{Failure, Success, Try}
import scala.jdk.CollectionConverters._


/**
 * Attributes that are provided to the job at runtime
 *
 * @param cpu number of vCPU
 * @param gpuCount number of gpu
 * @param zones the aws availability zones to run in
 * @param memory memory to allocate
 * @param disks a sequence of disk volumes
 * @param dockerImage the name of the docker image that the job will run in
 * @param queueArn the arn of the AWS Batch queue that the job will be submitted to
 * @param failOnStderr should the job fail if something is logged to `stderr`
 * @param continueOnReturnCode decides if a job continues on receiving a specific return code
 * @param noAddress is there no address
 * @param scriptS3BucketName the s3 bucket where the execution command or script will be written and, from there, fetched into the container and executed
 * @param fileSystem the filesystem type, default is "s3"
 * @param awsBatchRetryAttempts number of attempts that AWS Batch will retry the task if it fails
 * @param awsBatchEvaluateOnExit Evaluate on exit strategy setting for AWS batch retry
 * @param ulimits ulimit values to be passed to the container
 * @param efsDelocalize should we delocalize efs files to s3
 * @param efsMakeMD5 should we make a sibling md5 file as part of the job
 * @param tagResources should we tag resources
 * @param logGroupName the CloudWatch log group name to write logs to
 * @param additionalTags a map of tags to add to the AWS Batch job submission
 */
case class AwsBatchRuntimeAttributes(cpu: Int Refined Positive,
                                     gpuCount: Int,
                                     zones: Vector[String],
                                     memory: MemorySize,
                                     disks: Seq[AwsBatchVolume],
                                     dockerImage: String,
                                     queueArn: String,
                                     failOnStderr: Boolean,
                                     continueOnReturnCode: ContinueOnReturnCode,
                                     noAddress: Boolean,
                                     scriptS3BucketName: String,
<<<<<<< HEAD
                                     awsBatchRetryAttempts: Int,
                                     awsBatchEvaluateOnExit: Vector[Map[String, String]],
                                     ulimits: Vector[Map[String, String]],
                                     efsDelocalize: Boolean,
                                     efsMakeMD5 : Boolean,
                                     sharedMemorySize: Int Refined Positive,
                                     logGroupName: String,
                                     additionalTags: Map[String, String],
                                     fileSystem: String= "s3",
                                     tagResources: Boolean = false)
=======
                                     fileSystem: String = "s3"
)
>>>>>>> f8c9ff2a

object AwsBatchRuntimeAttributes {
  val Log: Logger = LoggerFactory.getLogger(this.getClass)
  val QueueArnKey = "queueArn"

  val scriptS3BucketKey = "scriptBucketName"

  val awsBatchRetryAttemptsKey = "awsBatchRetryAttempts"

  val awsBatchEvaluateOnExitKey = "awsBatchEvaluateOnExit"

  val defaultSharedMemorySize = WomInteger(64)

  private val awsBatchEvaluateOnExitDefault = WomArray(WomArrayType(WomMapType(WomStringType,WomStringType)), Vector(WomMap(Map.empty[WomValue, WomValue])))


  val awsBatchefsDelocalizeKey = "efsDelocalize"
  val awsBatchefsMakeMD5Key = "efsMakeMD5"
  val tagResourcesKey = "tagResources"
  val ZonesKey = "zones"
  private val ZonesDefaultValue = WomString("us-east-1a")

  val NoAddressKey = "noAddress"
  private val noAddressValidationInstance = new BooleanRuntimeAttributesValidation(NoAddressKey)
  private val NoAddressDefaultValue = WomBoolean(false)

  // TODO: Determine good volume format
  val DisksKey = "disks"
  private val DisksDefaultValue = WomString(s"${AwsBatchWorkingDisk.Name}")

  private val MemoryDefaultValue = "2 GB"

<<<<<<< HEAD
  private val logGroupNameKey = "logGroupName"
  private val logGroupNameValidationInstance = new StringRuntimeAttributesValidation(logGroupNameKey)
  private val LogGroupNameDefaultValue = WomString("/aws/batch/job")

  private val additionalTagsKey = "additionalTags"

  val UlimitsKey = "ulimits"
  private val UlimitsDefaultValue = WomArray(WomArrayType(WomMapType(WomStringType,WomStringType)), Vector(WomMap(Map.empty[WomValue, WomValue])))

  private def cpuValidation(runtimeConfig: Option[Config]): RuntimeAttributesValidation[Int Refined Positive] = CpuValidation.instance
    .withDefault(CpuValidation.configDefaultWomValue(runtimeConfig) getOrElse CpuValidation.defaultMin)

  private def gpuCountValidation(runtimeConfig: Option[Config]): RuntimeAttributesValidation[Int] = {
    GpuCountValidation(GpuKey).withDefault(GpuCountValidation(GpuKey).configDefaultWomValue(runtimeConfig).getOrElse(WomInteger(0)))
  }

  private def cpuMinValidation(runtimeConfig: Option[Config]):RuntimeAttributesValidation[Int Refined Positive] = CpuValidation.instanceMin
    .withDefault(CpuValidation.configDefaultWomValue(runtimeConfig) getOrElse CpuValidation.defaultMin)
=======
  private def cpuValidation(runtimeConfig: Option[Config]): RuntimeAttributesValidation[Int Refined Positive] =
    CpuValidation.instance
      .withDefault(CpuValidation.configDefaultWomValue(runtimeConfig) getOrElse CpuValidation.defaultMin)
>>>>>>> f8c9ff2a

  private def failOnStderrValidation(runtimeConfig: Option[Config]) = FailOnStderrValidation.default(runtimeConfig)

  private def continueOnReturnCodeValidation(runtimeConfig: Option[Config]) =
    ContinueOnReturnCodeValidation.default(runtimeConfig)

  private def disksValidation(runtimeConfig: Option[Config]): RuntimeAttributesValidation[Seq[AwsBatchVolume]] =
    DisksValidation
      .withDefault(DisksValidation.configDefaultWomValue(runtimeConfig) getOrElse DisksDefaultValue)

  private def zonesValidation(runtimeConfig: Option[Config]): RuntimeAttributesValidation[Vector[String]] =
    ZonesValidation
      .withDefault(ZonesValidation.configDefaultWomValue(runtimeConfig) getOrElse ZonesDefaultValue)

  private def memoryValidation(runtimeConfig: Option[Config]): RuntimeAttributesValidation[MemorySize] =
    MemoryValidation.withDefaultMemory(
      RuntimeAttributesKeys.MemoryKey,
      MemoryValidation.configDefaultString(RuntimeAttributesKeys.MemoryKey, runtimeConfig) getOrElse MemoryDefaultValue
    )

<<<<<<< HEAD
  private def sharedMemorySizeValidation(runtimeConfig: Option[Config]):  RuntimeAttributesValidation[Refined[Int, Positive]] = {
    SharedMemorySizeValidation(sharedMemoryKey).withDefault(
      SharedMemorySizeValidation(sharedMemoryKey).configDefaultWomValue(runtimeConfig).getOrElse(defaultSharedMemorySize)
    )
  }

  private def noAddressValidation(runtimeConfig: Option[Config]): RuntimeAttributesValidation[Boolean] = noAddressValidationInstance
    .withDefault(noAddressValidationInstance.configDefaultWomValue(runtimeConfig) getOrElse NoAddressDefaultValue)

  private def logGroupNameValidation(runtimeConfig: Option[Config]): RuntimeAttributesValidation[String] = logGroupNameValidationInstance
    .withDefault(logGroupNameValidationInstance.configDefaultWomValue(runtimeConfig) getOrElse LogGroupNameDefaultValue)

  private def scriptS3BucketNameValidation(runtimeConfig: Option[Config]): RuntimeAttributesValidation[String] = {
    ScriptS3BucketNameValidation(scriptS3BucketKey).withDefault(ScriptS3BucketNameValidation(scriptS3BucketKey)
      .configDefaultWomValue(runtimeConfig).getOrElse( throw new RuntimeException( "scriptBucketName is required" )))
  }
=======
  private def noAddressValidation(runtimeConfig: Option[Config]): RuntimeAttributesValidation[Boolean] =
    noAddressValidationInstance
      .withDefault(noAddressValidationInstance.configDefaultWomValue(runtimeConfig) getOrElse NoAddressDefaultValue)

  private def scriptS3BucketNameValidation(runtimeConfig: Option[Config]): RuntimeAttributesValidation[String] =
    ScriptS3BucketNameValidation(scriptS3BucketKey).withDefault(
      ScriptS3BucketNameValidation(scriptS3BucketKey)
        .configDefaultWomValue(runtimeConfig)
        .getOrElse(throw new RuntimeException("scriptBucketName is required"))
    )
>>>>>>> f8c9ff2a

  private val dockerValidation: RuntimeAttributesValidation[String] = DockerValidation.instance

  private def queueArnValidation(runtimeConfig: Option[Config]): RuntimeAttributesValidation[String] =
    QueueArnValidation.withDefault(
      QueueArnValidation.configDefaultWomValue(runtimeConfig) getOrElse
        (throw new RuntimeException("queueArn is required"))
    )

  private def awsBatchRetryAttemptsValidation(runtimeConfig: Option[Config]): RuntimeAttributesValidation[Int] = {
    AwsBatchRetryAttemptsValidation(awsBatchRetryAttemptsKey).withDefault(AwsBatchRetryAttemptsValidation(awsBatchRetryAttemptsKey)
    .configDefaultWomValue(runtimeConfig).getOrElse(WomInteger(0)))
  }

  def awsBatchEvaluateOnExitValidation(runtimeConfig: Option[Config]): RuntimeAttributesValidation[Vector[Map[String, String]]] = {
    AwsBatchEvaluateOnExitValidation
      .withDefault(AwsBatchEvaluateOnExitValidation.fromConfig(runtimeConfig).getOrElse(awsBatchEvaluateOnExitDefault))
  }

  private def awsBatchefsDelocalizeValidation(runtimeConfig: Option[Config]): RuntimeAttributesValidation[Boolean] = {
    AwsBatchefsDelocalizeValidation(awsBatchefsDelocalizeKey).withDefault(AwsBatchefsDelocalizeValidation(awsBatchefsDelocalizeKey)
    .configDefaultWomValue(runtimeConfig).getOrElse(WomBoolean(false)))
  }

  private def awsBatchefsMakeMD5Validation(runtimeConfig: Option[Config]): RuntimeAttributesValidation[Boolean] = {
    AwsBatchefsMakeMD5Validation(awsBatchefsMakeMD5Key).withDefault(AwsBatchefsMakeMD5Validation(awsBatchefsMakeMD5Key)
    .configDefaultWomValue(runtimeConfig).getOrElse(WomBoolean(false)))
  }

  private def awsBatchtagResourcesValidation(runtimeConfig: Option[Config]): RuntimeAttributesValidation[Boolean] = {
      AwsBatchtagResourcesValidation(AwsBatchRuntimeAttributes.tagResourcesKey).withDefault(AwsBatchtagResourcesValidation(AwsBatchRuntimeAttributes.tagResourcesKey)
      .configDefaultWomValue(runtimeConfig).getOrElse(WomBoolean(false)))
  }

  private def ulimitsValidation(runtimeConfig: Option[Config]): RuntimeAttributesValidation[Vector[Map[String, String]]] =
   UlimitsValidation.withDefault(UlimitsValidation.configDefaultWomValue(runtimeConfig) getOrElse UlimitsDefaultValue)


  // routine that aggregates disks from default-runtime-attributes and efs.
  def aggregateDisksInRuntimeConfig(configuration: AwsBatchConfiguration): Option[Config] = {
    // get the runtime attributes out of full config
    val rtc: Config = configuration.runtimeConfig match {
        case Some(x) => x
        case None =>
            Log.error("aws-batch default runtime attributes not found.")
            throw new RuntimeException("Default runtime attributes not found in config. This should always be present for AWS ! ")
    }
    // efs disk configs is set (can be None) in configuration
    val efs_disks = configuration.efsMntPoint.getOrElse("")
    // additional disks optionally set as runtime attributes
    val rtc_disks = try {
        rtc.getAnyRef(AwsBatchRuntimeAttributes.DisksKey).asInstanceOf[String] // just to prevent complaints about var/val
    } catch {
        case _: ConfigException.Missing =>
           "local-disk"
    }
    // combine and remove empty values and remove empty values
    val disks = s"${efs_disks},${rtc_disks}".split(",").toSet.filterNot(_.isEmpty).filterNot(_.isEmpty).mkString(",")
    val runtimeConfig = Some(rtc.withValue(AwsBatchRuntimeAttributes.DisksKey, ConfigValueFactory.fromAnyRef(disks)))
    return runtimeConfig
  }

  def runtimeAttributesBuilder(configuration: AwsBatchConfiguration): StandardValidatedRuntimeAttributesBuilder = {
<<<<<<< HEAD
    val runtimeConfig = aggregateDisksInRuntimeConfig(configuration)
    def validationsS3backend = StandardValidatedRuntimeAttributesBuilder.default(runtimeConfig).withValidation(
                        cpuValidation(runtimeConfig),
                        cpuMinValidation(runtimeConfig),
                        gpuCountValidation(runtimeConfig),
                        disksValidation(runtimeConfig),
                        zonesValidation(runtimeConfig),
                        memoryValidation(runtimeConfig),
                        memoryMinValidation(runtimeConfig),
                        noAddressValidation(runtimeConfig),
                        dockerValidation,
                        queueArnValidation(runtimeConfig),
                        scriptS3BucketNameValidation(runtimeConfig),
                        logGroupNameValidation(runtimeConfig),
                        awsBatchRetryAttemptsValidation(runtimeConfig),
                        awsBatchEvaluateOnExitValidation(runtimeConfig),
                        ulimitsValidation(runtimeConfig),
                        awsBatchefsDelocalizeValidation(runtimeConfig),
                        awsBatchefsMakeMD5Validation(runtimeConfig),
                        awsBatchtagResourcesValidation(runtimeConfig),
                        sharedMemorySizeValidation(runtimeConfig),
                      )
   def validationsLocalBackend  = StandardValidatedRuntimeAttributesBuilder.default(runtimeConfig).withValidation(
      cpuValidation(runtimeConfig),
      cpuMinValidation(runtimeConfig),
      gpuCountValidation(runtimeConfig),
      disksValidation(runtimeConfig),
      zonesValidation(runtimeConfig),
      memoryValidation(runtimeConfig),
      memoryMinValidation(runtimeConfig),
      noAddressValidation(runtimeConfig),
      dockerValidation,
      queueArnValidation(runtimeConfig),
      logGroupNameValidation(runtimeConfig),
      awsBatchRetryAttemptsValidation(runtimeConfig),
      awsBatchEvaluateOnExitValidation(runtimeConfig),
      ulimitsValidation(runtimeConfig),
      awsBatchefsDelocalizeValidation(runtimeConfig),
      awsBatchefsMakeMD5Validation(runtimeConfig),
      awsBatchtagResourcesValidation(runtimeConfig),
      sharedMemorySizeValidation(runtimeConfig),
    )

    configuration.fileSystem match  {
       case AWSBatchStorageSystems.s3 =>  validationsS3backend

       case _ => validationsLocalBackend
    }
  }

  def apply(validatedRuntimeAttributes: ValidatedRuntimeAttributes, runtimeAttrsConfig: Option[Config], fileSystem:String): AwsBatchRuntimeAttributes = {
    val cpu: Int Refined Positive = RuntimeAttributesValidation.extract(cpuValidation(runtimeAttrsConfig), validatedRuntimeAttributes)
    val gpuCount: Int = RuntimeAttributesValidation.extract(gpuCountValidation(runtimeAttrsConfig), validatedRuntimeAttributes)
=======
    val runtimeConfig = configuration.runtimeConfig
    def validationsS3backend = StandardValidatedRuntimeAttributesBuilder
      .default(runtimeConfig)
      .withValidation(
        cpuValidation(runtimeConfig),
        disksValidation(runtimeConfig),
        zonesValidation(runtimeConfig),
        memoryValidation(runtimeConfig),
        noAddressValidation(runtimeConfig),
        dockerValidation,
        queueArnValidation(runtimeConfig),
        scriptS3BucketNameValidation(runtimeConfig)
      )
    def validationsLocalBackend = StandardValidatedRuntimeAttributesBuilder
      .default(runtimeConfig)
      .withValidation(
        cpuValidation(runtimeConfig),
        disksValidation(runtimeConfig),
        zonesValidation(runtimeConfig),
        memoryValidation(runtimeConfig),
        noAddressValidation(runtimeConfig),
        dockerValidation,
        queueArnValidation(runtimeConfig)
      )

    configuration.fileSystem match {
      case AWSBatchStorageSystems.s3 => validationsS3backend

      case _ => validationsLocalBackend
    }
  }

  def apply(validatedRuntimeAttributes: ValidatedRuntimeAttributes,
            runtimeAttrsConfig: Option[Config],
            fileSystem: String
  ): AwsBatchRuntimeAttributes = {
    val cpu: Int Refined Positive =
      RuntimeAttributesValidation.extract(cpuValidation(runtimeAttrsConfig), validatedRuntimeAttributes)
>>>>>>> f8c9ff2a
    val zones: Vector[String] = RuntimeAttributesValidation.extract(ZonesValidation, validatedRuntimeAttributes)
    val memory: MemorySize =
      RuntimeAttributesValidation.extract(memoryValidation(runtimeAttrsConfig), validatedRuntimeAttributes)
    val disks: Seq[AwsBatchVolume] =
      RuntimeAttributesValidation.extract(disksValidation(runtimeAttrsConfig), validatedRuntimeAttributes)
    val docker: String = RuntimeAttributesValidation.extract(dockerValidation, validatedRuntimeAttributes)
<<<<<<< HEAD
    val queueArn: String = RuntimeAttributesValidation.extract(queueArnValidation(runtimeAttrsConfig), validatedRuntimeAttributes)
    val failOnStderr: Boolean = RuntimeAttributesValidation.extract(failOnStderrValidation(runtimeAttrsConfig), validatedRuntimeAttributes)
    val continueOnReturnCode: ContinueOnReturnCode = RuntimeAttributesValidation.extract(continueOnReturnCodeValidation(runtimeAttrsConfig), validatedRuntimeAttributes)
    val noAddress: Boolean = RuntimeAttributesValidation.extract(noAddressValidation(runtimeAttrsConfig), validatedRuntimeAttributes)
    val scriptS3BucketName = fileSystem match  {
       case AWSBatchStorageSystems.s3 => RuntimeAttributesValidation.extract(scriptS3BucketNameValidation(runtimeAttrsConfig) , validatedRuntimeAttributes)
       case _ => ""
    }
    val logGroupName: String = RuntimeAttributesValidation.extract(logGroupNameValidation(runtimeAttrsConfig), validatedRuntimeAttributes)
    val additionalTags: Map[String, String] = runtimeAttrsConfig.collect {
      case config if config.hasPath(additionalTagsKey) =>
        config.getObject(additionalTagsKey).entrySet().asScala
          .map(e => e.getKey -> e.getValue.unwrapped().toString)
          .toMap
    }.getOrElse(Map.empty[String, String])

    val awsBatchRetryAttempts: Int = RuntimeAttributesValidation.extract(awsBatchRetryAttemptsValidation(runtimeAttrsConfig), validatedRuntimeAttributes)
    val awsBatchEvaluateOnExit: Vector[Map[String, String]] = RuntimeAttributesValidation.extract(awsBatchEvaluateOnExitValidation(runtimeAttrsConfig), validatedRuntimeAttributes)

    val ulimits: Vector[Map[String, String]] = RuntimeAttributesValidation.extract(ulimitsValidation(runtimeAttrsConfig), validatedRuntimeAttributes)
    val efsDelocalize: Boolean = RuntimeAttributesValidation.extract(awsBatchefsDelocalizeValidation(runtimeAttrsConfig),validatedRuntimeAttributes)
    val efsMakeMD5: Boolean = RuntimeAttributesValidation.extract(awsBatchefsMakeMD5Validation(runtimeAttrsConfig),validatedRuntimeAttributes)
    val tagResources: Boolean = RuntimeAttributesValidation.extract(awsBatchtagResourcesValidation(runtimeAttrsConfig),validatedRuntimeAttributes)
    val sharedMemorySize: Int Refined Positive = RuntimeAttributesValidation.extract(sharedMemorySizeValidation(runtimeAttrsConfig), validatedRuntimeAttributes)
=======
    val queueArn: String =
      RuntimeAttributesValidation.extract(queueArnValidation(runtimeAttrsConfig), validatedRuntimeAttributes)
    val failOnStderr: Boolean =
      RuntimeAttributesValidation.extract(failOnStderrValidation(runtimeAttrsConfig), validatedRuntimeAttributes)
    val continueOnReturnCode: ContinueOnReturnCode = RuntimeAttributesValidation.extract(
      continueOnReturnCodeValidation(runtimeAttrsConfig),
      validatedRuntimeAttributes
    )
    val noAddress: Boolean =
      RuntimeAttributesValidation.extract(noAddressValidation(runtimeAttrsConfig), validatedRuntimeAttributes)
    val scriptS3BucketName = fileSystem match {
      case AWSBatchStorageSystems.s3 =>
        RuntimeAttributesValidation.extract(scriptS3BucketNameValidation(runtimeAttrsConfig),
                                            validatedRuntimeAttributes
        )
      case _ => ""
    }
>>>>>>> f8c9ff2a

    new AwsBatchRuntimeAttributes(
      cpu,
      gpuCount,
      zones,
      memory,
      disks,
      docker,
      queueArn,
      failOnStderr,
      continueOnReturnCode,
      noAddress,
      scriptS3BucketName,
      awsBatchRetryAttempts,
      awsBatchEvaluateOnExit,
      ulimits,
      efsDelocalize,
      efsMakeMD5,
      sharedMemorySize,
      logGroupName,
      additionalTags,
      fileSystem,
      tagResources
    )
  }
}

object ScriptS3BucketNameValidation {
  def apply(key: String): ScriptS3BucketNameValidation = new ScriptS3BucketNameValidation(key)
}

class ScriptS3BucketNameValidation(key: String) extends StringRuntimeAttributesValidation(key) {

  // a reasonable but not perfect regex for a bucket. see https://stackoverflow.com/a/50484916/3573553
  protected val s3BucketNameRegex: Regex =
    "(?=^.{3,63}$)(?!^(\\d+\\.)+\\d+$)(^(([a-z0-9]|[a-z0-9][a-z0-9\\-]*[a-z0-9])\\.)*([a-z0-9]|[a-z0-9][a-z0-9\\-]*[a-z0-9])$)".r

  override protected def validateValue: PartialFunction[WomValue, ErrorOr[String]] = { case WomString(s) =>
    validateBucketName(s)
  }

  private def validateBucketName(possibleBucketName: String): ErrorOr[String] =
    possibleBucketName match {
      case s3BucketNameRegex(_ @_*) => possibleBucketName.validNel
      case _ => "The Script Bucket name has an invalid s3 bucket format".invalidNel
    }
}

object QueueArnValidation extends ArnValidation(AwsBatchRuntimeAttributes.QueueArnKey) {
  // queue arn format can be found here
  // https://docs.aws.amazon.com/en_us/general/latest/gr/aws-arns-and-namespaces.html#arn-syntax-batch
  // arn:aws:batch:region:account-id:job-queue/queue-name
  override protected val arnRegex: Regex =
    s"""
      (?x)                            # Turn on comments and whitespace insensitivity
      (arn)                           # Every AWS ARN starts with "arn"
      :
      (                               # Begin capturing ARN for partition
        aws                           # Required part of a partition
        (-[a-z]+){0,2}                # Optional part like "-cn" or "-us-gov". Therefore, the whole partition may look like "aws", "aws-cn", "aws-us-gov"
      )                               # End capturing ARN for partition
      :
      (batch)                         # Job queues is contained in AWS Batch
      :
      (                               # Begin capturing ARN for region
        [a-z]{2}                      # ALPHA-2 county code
        (-[a-z]+){1,2}                # Specific region like "-west" or "-southeast". In case of AWS GovCloud it may be like "-gov-east"
        -\\d                          # Sequence number of the region
      )                               # End capturing ARN for region
      :
      (\\d{12})                       # Account ID. The AWS account ID is a 12-digit number.
      :
      (                               # Begin capturing ARN for "resourcetype/resource"
        (job-queue)                   # Resource type of AWS Batch Job queue
        /                             # Separator between resource type and resource name
        ([\\w-]{1,128})               # Resource name of Job queue can only contain alphanumeric characters, dashes, and underscores. It also must be up to 128 characters long.
      )                               # End capturing ARN for "resourcetype/resource"
    """.trim.r
}

object ArnValidation {
  def apply(key: String): ArnValidation = new ArnValidation(key)
}

class ArnValidation(override val key: String) extends StringRuntimeAttributesValidation(key) {
  override protected def validateValue: PartialFunction[WomValue, ErrorOr[String]] = { case WomString(s) =>
    validateArn(s)
  }

  private def validateArn(possibleArn: String): ErrorOr[String] =
    possibleArn match {
      case arnRegex(_ @_*) => possibleArn.validNel
      case _ => "ARN has invalid format".invalidNel
    }

  // Possible ARN formats can be found here
  // https://docs.aws.amazon.com/en_us/general/latest/gr/aws-arns-and-namespaces.html
  // This is quite vague regex, but it allows to support a lot of ARN formats
  protected val arnRegex: Regex =
    s"""
      (?x)                            # Turn on comments and whitespace insensitivity
      (arn)                           # Every ARN starts with "arn"
      :
      (                               # Begin capturing ARN for partition
        aws                           # Required part of a partition
        (-[a-z]+){0,2}                # Optional part like "-cn" or "-us-gov". Therefore, the whole partition may look like "aws", "aws-cn", "aws-us-gov"
      )                               # End capturing ARN for partition
      :
      ([a-z0-9-]+)                    # Service name, e.g. "batch", "s3", "aws-marketplace"
      :
      (                               # Begin capturing ARN for region. Not required for some services, e.g. S3
        (
          [a-z]{2}                    # ALPHA-2 county code
          (-[a-z]+){1,2}              # Specific region like "-west" or "-southeast". In case of AWS GovCloud it may be like "-gov-east"
          -\\d                        # Sequence number of the region
        )
        |
        (\\*)                         # Some services like SWF support replacing region with wildcard
      )?                              # End capturing ARN for region.
      :
      (\\d{12})?                      # Account ID. The AWS account ID is a 12-digit number. Not required for some services, e.g. S3
      [:/]{1,2}                       # Separator in this place may not be a simple colon
      (                               # Begin capturing ARN for "resourcetype/resource:(/)qualifier"
        (                             # Begin capturing ARN for resourcetype
          [\\w-]+                     # resourcetype
          [:/]                        # Separator between resourcetype and resource
        )?                            # End capturing ARN for resourcetype
        (                             # Begin capturing ARN for resource
          ([\\w-\\ /.:])+             # Resource name. May have a complex structure like "8ca:auto/my:policy/my"
          (/\\*)?                     # Wildcard that supported by some resources like S2
        )                             # End capturing ARN for resource
        (                             # Begin capturing ARN for optional qualifier
          [:/]                        # Qualifier may be separated both using colon and slash
          [$$\\w]+                    # Qualifier itself
        )?                            # End capturing ARN qualifier. Qualifier is optional
      )                               # End capturing ARN for "resourcetype/resource/qualifier"
    """.trim.r
}

object ZonesValidation extends RuntimeAttributesValidation[Vector[String]] {
  override def key: String = AwsBatchRuntimeAttributes.ZonesKey

  override def coercion: Iterable[WomType] = Set(WomStringType, WomArrayType(WomStringType))

  override protected def validateValue: PartialFunction[WomValue, ErrorOr[Vector[String]]] = {
    case WomString(s) => s.split("\\s+").toVector.validNel
    case WomArray(womType, value) if womType.memberType == WomStringType =>
      value.map(_.valueString).toVector.validNel
  }

  override protected def missingValueMessage: String =
    s"Expecting $key runtime attribute to be either a whitespace separated String or an Array[String]"
}

object DisksValidation extends RuntimeAttributesValidation[Seq[AwsBatchVolume]] {
  override def key: String = AwsBatchRuntimeAttributes.DisksKey

  override def coercion: Iterable[WomType] = Set(WomStringType, WomArrayType(WomStringType))

  override protected def validateValue: PartialFunction[WomValue, ErrorOr[Seq[AwsBatchVolume]]] = {
    case WomString(value) => validateLocalDisks(value.split(",\\s*").toSeq)
    case WomArray(womType, values) if womType.memberType == WomStringType =>
      validateLocalDisks(values.map(_.valueString))
  }

  private def validateLocalDisks(disks: Seq[String]): ErrorOr[Seq[AwsBatchVolume]] = {
    val diskNels: Seq[ErrorOr[AwsBatchVolume]] = disks map validateLocalDisk
    val sequenced: ErrorOr[Seq[AwsBatchVolume]] = sequenceNels(diskNels)
    val defaulted: ErrorOr[Seq[AwsBatchVolume]] = addDefault(sequenced)
    defaulted
  }

  private def validateLocalDisk(disk: String): ErrorOr[AwsBatchVolume] =
    AwsBatchVolume.parse(disk) match {
      case scala.util.Success(attachedDisk) => attachedDisk.validNel
      case scala.util.Failure(ex) => ex.getMessage.invalidNel
    }

  private def sequenceNels(nels: Seq[ErrorOr[AwsBatchVolume]]): ErrorOr[Seq[AwsBatchVolume]] = {
    val emptyDiskNel: ErrorOr[Vector[AwsBatchVolume]] = Vector.empty[AwsBatchVolume].validNel
    val disksNel: ErrorOr[Vector[AwsBatchVolume]] = nels.foldLeft(emptyDiskNel) { (acc, v) =>
      (acc, v) mapN { (a, v) => a :+ v }
    }
    disksNel
  }

  private def addDefault(disksNel: ErrorOr[Seq[AwsBatchVolume]]): ErrorOr[Seq[AwsBatchVolume]] =
    disksNel map {
      case disks if disks.exists(_.name == AwsBatchWorkingDisk.Name) || disks.exists(_.fsType == "efs") => disks
      case disks => disks :+ AwsBatchWorkingDisk.Default
    }

  override protected def missingValueMessage: String =
    s"Expecting $key runtime attribute to be a comma separated String or Array[String]"
}

object GpuCountValidation {
  def apply(key: String): GpuCountValidation = new GpuCountValidation(key)
}

class GpuCountValidation(key: String) extends IntRuntimeAttributesValidation(key) {
  override protected def validateValue: PartialFunction[WomValue, ErrorOr[Int]] = {
    case womValue if WomIntegerType.coerceRawValue(womValue).isSuccess =>
      WomIntegerType.coerceRawValue(womValue).get match {
        case WomInteger(value) =>
          if (value.toInt < 0)
            s"Expecting $key runtime attribute value greater than or equal to 0".invalidNel
          else
            value.toInt.validNel
      }
  }
}

object AwsBatchRetryAttemptsValidation {
  def apply(key: String): AwsBatchRetryAttemptsValidation = new AwsBatchRetryAttemptsValidation(key)
}

class AwsBatchRetryAttemptsValidation(key: String) extends IntRuntimeAttributesValidation(key) {
  override protected def validateValue: PartialFunction[WomValue, ErrorOr[Int]] = {
    case womValue if WomIntegerType.coerceRawValue(womValue).isSuccess =>
      WomIntegerType.coerceRawValue(womValue).get match {
        case WomInteger(value) =>
          if (value.toInt < 0)
            s"Expecting $key runtime attribute value greater than or equal to 0".invalidNel
          else if (value.toInt > 10)
            s"Expecting $key runtime attribute value lower than or equal to 10".invalidNel
          else
            value.toInt.validNel
      }
  }

  override protected def missingValueMessage: String = s"Expecting $key runtime attribute to be an Integer"
}

object AwsBatchEvaluateOnExitValidation extends RuntimeAttributesValidation[Vector[Map[String, String]]] {

  val requiredKey = "action"
  private val acceptedKeys = Set(requiredKey, "onExitCode", "onReason", "onStatusReason")


  def fromConfig(runtimeConfig: Option[Config]): Option[WomValue]= {
    val config = runtimeConfig match {
      case Some(value) => Try(value.getObjectList(key)) match {
        case Failure(_) => None
        case Success(value) => Some(value.asScala.map {
          _.unwrapped().asScala.toMap
        }.toList)
      }
      case _ => None
    }

    config match {
      case Some(value) => Some(AwsBatchEvaluateOnExitValidation
        .coercion collectFirst {
        case womType if womType.coerceRawValue(value).isSuccess => womType.coerceRawValue(value).get
      } getOrElse {
        BadDefaultAttribute(WomString(value.toString))
      })
      case None => None
    }
  }

  override def coercion: Iterable[WomType] = {
    Set(WomStringType, WomArrayType(WomMapType(WomStringType, WomStringType)))
  }

  override protected def validateValue: PartialFunction[WomValue, ErrorOr[Vector[Map[String, String]]]] = {
    case WomArray(womType, value)
      if womType.memberType == WomMapType(WomStringType, WomStringType) =>
      check_maps(value.toVector)
    case WomMap(_, _) => "!!! ERROR1".invalidNel
  }

  private def check_maps(
                          maps: Vector[WomValue]
                        ): ErrorOr[Vector[Map[String, String]]] = {
    val entryNels: Vector[ErrorOr[Map[String, String]]] = maps.map {
      case WomMap(_, value) => check_keys(value)
      case _ => "!!! ERROR2".invalidNel
    }
    val sequenced: ErrorOr[Vector[Map[String, String]]] = sequenceNels(
      entryNels
    )
    sequenced
  }

  private def validateActionKey(dict: Map[WomValue, WomValue]): ErrorOr[Map[String, String]] = {
    val validCondition = Set("retry", "exit")
    val convertedMap = dict
      .map { case (WomString(k), WomString(v)) =>
        (k, v)
        // case _ => "!!! ERROR3".invalidNel
      }
    if (convertedMap.exists {
      case (key, value) => key.toLowerCase == requiredKey && validCondition.contains(value.toLowerCase)
    }) {
      convertedMap.validNel
    }
    else {
      s"Missing or invalid $requiredKey key/value for runtime attribute: $key. Refer to https://docs.aws.amazon.com/batch/latest/APIReference/API_RetryStrategy.html".invalidNel
    }
  }

  private def check_keys(
                          dict: Map[WomValue, WomValue]
                        ): ErrorOr[Map[String, String]] = {
    val map_keys = dict.keySet.map(_.valueString.toLowerCase)
    val unrecognizedKeys =
      map_keys.diff(acceptedKeys.map(x => x.toLowerCase))
    if (!dict.nonEmpty) {
      Map.empty[String, String].validNel
    }
    else if (unrecognizedKeys.nonEmpty) {
      s"Invalid keys in $key runtime attribute: $unrecognizedKeys. Only $acceptedKeys are accepted. Refer to https://docs.aws.amazon.com/batch/latest/APIReference/API_RetryStrategy.html".invalidNel
    }
    else {
      validateActionKey(dict)
    }
  }

  private def sequenceNels(
                            nels: Vector[ErrorOr[Map[String, String]]]
                          ): ErrorOr[Vector[Map[String, String]]] = {
    val emptyNel: ErrorOr[Vector[Map[String, String]]] =
      Vector.empty[Map[String, String]].validNel
    val seqNel: ErrorOr[Vector[Map[String, String]]] =
      nels.foldLeft(emptyNel) { (acc, v) =>
        (acc, v) mapN { (a, v) => a :+ v }
      }
    seqNel
  }


  override protected def missingValueMessage: String = s"Expecting $key runtime attribute to be defined"

  /**
   * Returns the key of the runtime attribute.
   *
   * @return The key of the runtime attribute.
   */
  override def key: String = AwsBatchRuntimeAttributes.awsBatchEvaluateOnExitKey
}

object AwsBatchefsDelocalizeValidation {
  def apply(key: String): AwsBatchefsDelocalizeValidation = new AwsBatchefsDelocalizeValidation(key)
}

class AwsBatchefsDelocalizeValidation(key: String) extends BooleanRuntimeAttributesValidation(key) {

  override protected def missingValueMessage: String = s"Expecting $key runtime attribute to be an Boolean"
}

object AwsBatchefsMakeMD5Validation {
  def apply(key: String): AwsBatchefsMakeMD5Validation = new AwsBatchefsMakeMD5Validation(key)
}

class AwsBatchefsMakeMD5Validation(key: String) extends BooleanRuntimeAttributesValidation(key) {

  override protected def missingValueMessage: String = s"Expecting $key runtime attribute to be an Boolean"
}

object AwsBatchtagResourcesValidation {
  def apply(key: String): AwsBatchtagResourcesValidation = new AwsBatchtagResourcesValidation(key)
}

class AwsBatchtagResourcesValidation(key: String) extends BooleanRuntimeAttributesValidation(key) {

  override protected def missingValueMessage: String = s"Expecting $key runtime attribute to be a Boolean"
}

object SharedMemorySizeValidation {
  def apply(key: String): SharedMemorySizeValidation = new SharedMemorySizeValidation(key)
}

class SharedMemorySizeValidation(key: String) extends PositiveIntRuntimeAttributesValidation(key)

object UlimitsValidation
    extends RuntimeAttributesValidation[Vector[Map[String, String]]] {
  override def key: String = AwsBatchRuntimeAttributes.UlimitsKey

  override def coercion: Iterable[WomType] =
    Set(WomStringType, WomArrayType(WomMapType(WomStringType, WomStringType)))

  var accepted_keys = Set("name", "softLimit", "hardLimit")

  override protected def validateValue
      : PartialFunction[WomValue, ErrorOr[Vector[Map[String, String]]]] = {
    case WomArray(womType, value)
        if womType.memberType == WomMapType(WomStringType, WomStringType) =>
      check_maps(value.toVector)
    case WomMap(_, _) => "!!! ERROR1".invalidNel

  }

  private def check_maps(
      maps: Vector[WomValue]
  ): ErrorOr[Vector[Map[String, String]]] = {
    val entryNels: Vector[ErrorOr[Map[String, String]]] = maps.map {
      case WomMap(_, value) => check_keys(value)
      case _                 => "!!! ERROR2".invalidNel
    }
    val sequenced: ErrorOr[Vector[Map[String, String]]] = sequenceNels(
      entryNels
    )
    sequenced
  }

  private def check_keys(
      dict: Map[WomValue, WomValue]
  ): ErrorOr[Map[String, String]] = {
    val map_keys = dict.keySet.map(_.valueString).toSet
    val unrecognizedKeys =
      accepted_keys.diff(map_keys) union map_keys.diff(accepted_keys)

    if (!dict.nonEmpty){
      Map.empty[String, String].validNel
    }else if (unrecognizedKeys.nonEmpty) {
      s"Invalid keys in $key runtime attribute. Refer to 'ulimits' section on https://docs.aws.amazon.com/batch/latest/userguide/job_definition_parameters.html#containerProperties".invalidNel
    } else {
      dict
        .collect { case (WomString(k), WomString(v)) =>
          (k, v)
        // case _ => "!!! ERROR3".invalidNel
        }
        .toMap
        .validNel
    }
  }

  private def sequenceNels(
      nels: Vector[ErrorOr[Map[String, String]]]
  ): ErrorOr[Vector[Map[String, String]]] = {
    val emptyNel: ErrorOr[Vector[Map[String, String]]] =
      Vector.empty[Map[String, String]].validNel
    val seqNel: ErrorOr[Vector[Map[String, String]]] =
      nels.foldLeft(emptyNel) { (acc, v) =>
        (acc, v) mapN { (a, v) => a :+ v }
      }
    seqNel
  }

  override protected def missingValueMessage: String =
    s"Expecting $key runtime attribute to be an Array[Map[String, String]]"

}<|MERGE_RESOLUTION|>--- conflicted
+++ resolved
@@ -89,7 +89,6 @@
                                      continueOnReturnCode: ContinueOnReturnCode,
                                      noAddress: Boolean,
                                      scriptS3BucketName: String,
-<<<<<<< HEAD
                                      awsBatchRetryAttempts: Int,
                                      awsBatchEvaluateOnExit: Vector[Map[String, String]],
                                      ulimits: Vector[Map[String, String]],
@@ -100,10 +99,6 @@
                                      additionalTags: Map[String, String],
                                      fileSystem: String= "s3",
                                      tagResources: Boolean = false)
-=======
-                                     fileSystem: String = "s3"
-)
->>>>>>> f8c9ff2a
 
 object AwsBatchRuntimeAttributes {
   val Log: Logger = LoggerFactory.getLogger(this.getClass)
@@ -136,7 +131,6 @@
 
   private val MemoryDefaultValue = "2 GB"
 
-<<<<<<< HEAD
   private val logGroupNameKey = "logGroupName"
   private val logGroupNameValidationInstance = new StringRuntimeAttributesValidation(logGroupNameKey)
   private val LogGroupNameDefaultValue = WomString("/aws/batch/job")
@@ -155,11 +149,6 @@
 
   private def cpuMinValidation(runtimeConfig: Option[Config]):RuntimeAttributesValidation[Int Refined Positive] = CpuValidation.instanceMin
     .withDefault(CpuValidation.configDefaultWomValue(runtimeConfig) getOrElse CpuValidation.defaultMin)
-=======
-  private def cpuValidation(runtimeConfig: Option[Config]): RuntimeAttributesValidation[Int Refined Positive] =
-    CpuValidation.instance
-      .withDefault(CpuValidation.configDefaultWomValue(runtimeConfig) getOrElse CpuValidation.defaultMin)
->>>>>>> f8c9ff2a
 
   private def failOnStderrValidation(runtimeConfig: Option[Config]) = FailOnStderrValidation.default(runtimeConfig)
 
@@ -180,16 +169,22 @@
       MemoryValidation.configDefaultString(RuntimeAttributesKeys.MemoryKey, runtimeConfig) getOrElse MemoryDefaultValue
     )
 
-<<<<<<< HEAD
+  private def memoryMinValidation(runtimeConfig: Option[Config]): RuntimeAttributesValidation[MemorySize] = {
+    MemoryValidation.withDefaultMemory(
+      RuntimeAttributesKeys.MemoryMinKey,
+      MemoryValidation.configDefaultString(RuntimeAttributesKeys.MemoryMinKey, runtimeConfig) getOrElse MemoryDefaultValue)
+  }
+
+  private def noAddressValidation(runtimeConfig: Option[Config]): RuntimeAttributesValidation[Boolean] =
+    noAddressValidationInstance
+      .withDefault(noAddressValidationInstance.configDefaultWomValue(runtimeConfig) getOrElse NoAddressDefaultValue)
+
   private def sharedMemorySizeValidation(runtimeConfig: Option[Config]):  RuntimeAttributesValidation[Refined[Int, Positive]] = {
     SharedMemorySizeValidation(sharedMemoryKey).withDefault(
       SharedMemorySizeValidation(sharedMemoryKey).configDefaultWomValue(runtimeConfig).getOrElse(defaultSharedMemorySize)
     )
   }
 
-  private def noAddressValidation(runtimeConfig: Option[Config]): RuntimeAttributesValidation[Boolean] = noAddressValidationInstance
-    .withDefault(noAddressValidationInstance.configDefaultWomValue(runtimeConfig) getOrElse NoAddressDefaultValue)
-
   private def logGroupNameValidation(runtimeConfig: Option[Config]): RuntimeAttributesValidation[String] = logGroupNameValidationInstance
     .withDefault(logGroupNameValidationInstance.configDefaultWomValue(runtimeConfig) getOrElse LogGroupNameDefaultValue)
 
@@ -197,18 +192,6 @@
     ScriptS3BucketNameValidation(scriptS3BucketKey).withDefault(ScriptS3BucketNameValidation(scriptS3BucketKey)
       .configDefaultWomValue(runtimeConfig).getOrElse( throw new RuntimeException( "scriptBucketName is required" )))
   }
-=======
-  private def noAddressValidation(runtimeConfig: Option[Config]): RuntimeAttributesValidation[Boolean] =
-    noAddressValidationInstance
-      .withDefault(noAddressValidationInstance.configDefaultWomValue(runtimeConfig) getOrElse NoAddressDefaultValue)
-
-  private def scriptS3BucketNameValidation(runtimeConfig: Option[Config]): RuntimeAttributesValidation[String] =
-    ScriptS3BucketNameValidation(scriptS3BucketKey).withDefault(
-      ScriptS3BucketNameValidation(scriptS3BucketKey)
-        .configDefaultWomValue(runtimeConfig)
-        .getOrElse(throw new RuntimeException("scriptBucketName is required"))
-    )
->>>>>>> f8c9ff2a
 
   private val dockerValidation: RuntimeAttributesValidation[String] = DockerValidation.instance
 
@@ -272,7 +255,6 @@
   }
 
   def runtimeAttributesBuilder(configuration: AwsBatchConfiguration): StandardValidatedRuntimeAttributesBuilder = {
-<<<<<<< HEAD
     val runtimeConfig = aggregateDisksInRuntimeConfig(configuration)
     def validationsS3backend = StandardValidatedRuntimeAttributesBuilder.default(runtimeConfig).withValidation(
                         cpuValidation(runtimeConfig),
@@ -295,7 +277,7 @@
                         awsBatchtagResourcesValidation(runtimeConfig),
                         sharedMemorySizeValidation(runtimeConfig),
                       )
-   def validationsLocalBackend  = StandardValidatedRuntimeAttributesBuilder.default(runtimeConfig).withValidation(
+    def validationsLocalBackend  = StandardValidatedRuntimeAttributesBuilder.default(runtimeConfig).withValidation(
       cpuValidation(runtimeConfig),
       cpuMinValidation(runtimeConfig),
       gpuCountValidation(runtimeConfig),
@@ -316,63 +298,22 @@
       sharedMemorySizeValidation(runtimeConfig),
     )
 
-    configuration.fileSystem match  {
-       case AWSBatchStorageSystems.s3 =>  validationsS3backend
-
-       case _ => validationsLocalBackend
+    configuration.fileSystem match {
+      case AWSBatchStorageSystems.s3 => validationsS3backend
+
+      case _ => validationsLocalBackend
     }
   }
 
   def apply(validatedRuntimeAttributes: ValidatedRuntimeAttributes, runtimeAttrsConfig: Option[Config], fileSystem:String): AwsBatchRuntimeAttributes = {
     val cpu: Int Refined Positive = RuntimeAttributesValidation.extract(cpuValidation(runtimeAttrsConfig), validatedRuntimeAttributes)
     val gpuCount: Int = RuntimeAttributesValidation.extract(gpuCountValidation(runtimeAttrsConfig), validatedRuntimeAttributes)
-=======
-    val runtimeConfig = configuration.runtimeConfig
-    def validationsS3backend = StandardValidatedRuntimeAttributesBuilder
-      .default(runtimeConfig)
-      .withValidation(
-        cpuValidation(runtimeConfig),
-        disksValidation(runtimeConfig),
-        zonesValidation(runtimeConfig),
-        memoryValidation(runtimeConfig),
-        noAddressValidation(runtimeConfig),
-        dockerValidation,
-        queueArnValidation(runtimeConfig),
-        scriptS3BucketNameValidation(runtimeConfig)
-      )
-    def validationsLocalBackend = StandardValidatedRuntimeAttributesBuilder
-      .default(runtimeConfig)
-      .withValidation(
-        cpuValidation(runtimeConfig),
-        disksValidation(runtimeConfig),
-        zonesValidation(runtimeConfig),
-        memoryValidation(runtimeConfig),
-        noAddressValidation(runtimeConfig),
-        dockerValidation,
-        queueArnValidation(runtimeConfig)
-      )
-
-    configuration.fileSystem match {
-      case AWSBatchStorageSystems.s3 => validationsS3backend
-
-      case _ => validationsLocalBackend
-    }
-  }
-
-  def apply(validatedRuntimeAttributes: ValidatedRuntimeAttributes,
-            runtimeAttrsConfig: Option[Config],
-            fileSystem: String
-  ): AwsBatchRuntimeAttributes = {
-    val cpu: Int Refined Positive =
-      RuntimeAttributesValidation.extract(cpuValidation(runtimeAttrsConfig), validatedRuntimeAttributes)
->>>>>>> f8c9ff2a
     val zones: Vector[String] = RuntimeAttributesValidation.extract(ZonesValidation, validatedRuntimeAttributes)
     val memory: MemorySize =
       RuntimeAttributesValidation.extract(memoryValidation(runtimeAttrsConfig), validatedRuntimeAttributes)
     val disks: Seq[AwsBatchVolume] =
       RuntimeAttributesValidation.extract(disksValidation(runtimeAttrsConfig), validatedRuntimeAttributes)
     val docker: String = RuntimeAttributesValidation.extract(dockerValidation, validatedRuntimeAttributes)
-<<<<<<< HEAD
     val queueArn: String = RuntimeAttributesValidation.extract(queueArnValidation(runtimeAttrsConfig), validatedRuntimeAttributes)
     val failOnStderr: Boolean = RuntimeAttributesValidation.extract(failOnStderrValidation(runtimeAttrsConfig), validatedRuntimeAttributes)
     val continueOnReturnCode: ContinueOnReturnCode = RuntimeAttributesValidation.extract(continueOnReturnCodeValidation(runtimeAttrsConfig), validatedRuntimeAttributes)
@@ -397,25 +338,6 @@
     val efsMakeMD5: Boolean = RuntimeAttributesValidation.extract(awsBatchefsMakeMD5Validation(runtimeAttrsConfig),validatedRuntimeAttributes)
     val tagResources: Boolean = RuntimeAttributesValidation.extract(awsBatchtagResourcesValidation(runtimeAttrsConfig),validatedRuntimeAttributes)
     val sharedMemorySize: Int Refined Positive = RuntimeAttributesValidation.extract(sharedMemorySizeValidation(runtimeAttrsConfig), validatedRuntimeAttributes)
-=======
-    val queueArn: String =
-      RuntimeAttributesValidation.extract(queueArnValidation(runtimeAttrsConfig), validatedRuntimeAttributes)
-    val failOnStderr: Boolean =
-      RuntimeAttributesValidation.extract(failOnStderrValidation(runtimeAttrsConfig), validatedRuntimeAttributes)
-    val continueOnReturnCode: ContinueOnReturnCode = RuntimeAttributesValidation.extract(
-      continueOnReturnCodeValidation(runtimeAttrsConfig),
-      validatedRuntimeAttributes
-    )
-    val noAddress: Boolean =
-      RuntimeAttributesValidation.extract(noAddressValidation(runtimeAttrsConfig), validatedRuntimeAttributes)
-    val scriptS3BucketName = fileSystem match {
-      case AWSBatchStorageSystems.s3 =>
-        RuntimeAttributesValidation.extract(scriptS3BucketNameValidation(runtimeAttrsConfig),
-                                            validatedRuntimeAttributes
-        )
-      case _ => ""
-    }
->>>>>>> f8c9ff2a
 
     new AwsBatchRuntimeAttributes(
       cpu,
