--- conflicted
+++ resolved
@@ -948,13 +948,6 @@
     )
     val outputValues = Seq(
       WomSingleFile("/cromwell_root/path/to/file1"),
-<<<<<<< HEAD
-      WomArray(WomArrayType(WomSingleFileType), Seq(
-        WomSingleFile("/cromwell_root/path/to/file2"), WomSingleFile("/cromwell_root/path/to/file3"))),
-      WomMap(WomMapType(WomSingleFileType, WomSingleFileType), Map(
-        WomSingleFile("/cromwell_root/path/to/file4") -> WomSingleFile("/cromwell_root/path/to/file5")
-      )),
-=======
       WomArray(WomArrayType(WomSingleFileType),
                Seq(WomSingleFile("/cromwell_root/path/to/file2"), WomSingleFile("/cromwell_root/path/to/file3"))
       ),
@@ -963,7 +956,6 @@
                WomSingleFile("/cromwell_root/path/to/file4") -> WomSingleFile("/cromwell_root/path/to/file5")
              )
       )
->>>>>>> f8c9ff2a
     )
 
     val workflowDescriptor = BackendWorkflowDescriptor(
