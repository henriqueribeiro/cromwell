--- conflicted
+++ resolved
@@ -215,12 +215,8 @@
     }
 
     "refuse multiple `local-disk` instances" in {
-<<<<<<< HEAD
-      val runtimeAttributes = Map("docker" -> WomString("ubuntu:latest"), "disks" -> WomString("local-disk 10 SSD, local-disk 20 SSD"))
-=======
       val runtimeAttributes =
         Map("docker" -> WomString("ubuntu:latest"), "disks" -> WomString("local-disk 10 SSD, local-disk 20 SSD"))
->>>>>>> f8c9ff2a
       assertFailure(runtimeAttributes, "Expecting exactly one disk definition on this backend, found multiple")
     }
 
@@ -230,61 +226,41 @@
     }
 
     "refuse custom AND multiple mount points" in {
-<<<<<<< HEAD
-      val runtimeAttributes = Map("docker" -> WomString("ubuntu:latest"), "disks" -> WomString("/mnt/tmp 10 LOCAL, local-disk 20 HDD"))
-=======
       val runtimeAttributes =
         Map("docker" -> WomString("ubuntu:latest"), "disks" -> WomString("/mnt/tmp 10 LOCAL, local-disk 20 HDD"))
->>>>>>> f8c9ff2a
       assertFailure(runtimeAttributes, "Disks with custom mount points are not supported by this backend")
     }
 
     "not accept a single comma" ignore {
       // Surprisingly, the PAPI code we call under the covers validates `,` and give the user a default disk.
       val runtimeAttributes = Map("docker" -> WomString("ubuntu:latest"), "disks" -> WomString(","))
-<<<<<<< HEAD
-      assertFailure(runtimeAttributes, "Disk strings should be of the format 'local-disk SIZE TYPE' or '/mount/point SIZE TYPE' but got: ','")
-=======
       assertFailure(
         runtimeAttributes,
         "Disk strings should be of the format 'local-disk SIZE TYPE' or '/mount/point SIZE TYPE' but got: ','"
       )
->>>>>>> f8c9ff2a
     }
 
     "not accept empty string" in {
       val runtimeAttributes = Map("docker" -> WomString("ubuntu:latest"), "disks" -> WomString(""))
-<<<<<<< HEAD
-      assertFailure(runtimeAttributes, "Disk strings should be of the format 'local-disk SIZE TYPE' or '/mount/point SIZE TYPE' but got: ''")
-=======
       assertFailure(
         runtimeAttributes,
         "Disk strings should be of the format 'local-disk SIZE TYPE' or '/mount/point SIZE TYPE' but got: ''"
       )
->>>>>>> f8c9ff2a
     }
 
     "not accept `banana`" in {
       val runtimeAttributes = Map("docker" -> WomString("ubuntu:latest"), "disks" -> WomString("banana"))
-<<<<<<< HEAD
-      assertFailure(runtimeAttributes, "Disk strings should be of the format 'local-disk SIZE TYPE' or '/mount/point SIZE TYPE' but got: 'banana'")
-=======
       assertFailure(
         runtimeAttributes,
         "Disk strings should be of the format 'local-disk SIZE TYPE' or '/mount/point SIZE TYPE' but got: 'banana'"
       )
->>>>>>> f8c9ff2a
     }
 
     "not accept a random number (chosen by fair dice roll)" in {
       val runtimeAttributes = Map("docker" -> WomString("ubuntu:latest"), "disks" -> WomInteger(4))
-<<<<<<< HEAD
-      assertFailure(runtimeAttributes, "Expecting disks runtime attribute to be a comma separated String or Array[String]")
-=======
       assertFailure(runtimeAttributes,
                     "Expecting disks runtime attribute to be a comma separated String or Array[String]"
       )
->>>>>>> f8c9ff2a
     }
 
     "validate a valid dockerWorkingDir entry" in {
