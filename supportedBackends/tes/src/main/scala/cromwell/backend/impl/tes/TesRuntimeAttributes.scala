--- conflicted
+++ resolved
@@ -5,15 +5,11 @@
 import com.typesafe.config.Config
 import common.validation.ErrorOr.ErrorOr
 import cromwell.backend.google.pipelines.common.DisksValidation
-<<<<<<< HEAD
-import cromwell.backend.google.pipelines.common.io.{PipelinesApiAttachedDisk, PipelinesApiEmptyMountedDisk, PipelinesApiWorkingDisk}
-=======
 import cromwell.backend.google.pipelines.common.io.{
   PipelinesApiAttachedDisk,
   PipelinesApiEmptyMountedDisk,
   PipelinesApiWorkingDisk
 }
->>>>>>> f8c9ff2a
 import cromwell.backend.standard.StandardValidatedRuntimeAttributesBuilder
 import cromwell.backend.validation._
 import eu.timepit.refined.api.Refined
@@ -55,17 +51,10 @@
   private def diskSizeValidation(runtimeConfig: Option[Config]): OptionalRuntimeAttributesValidation[MemorySize] =
     MemoryValidation.optional(DiskSizeKey)
 
-<<<<<<< HEAD
-  private def diskSizeCompatValidation(runtimeConfig: Option[Config]): OptionalRuntimeAttributesValidation[Seq[PipelinesApiAttachedDisk]] =
-    DisksValidation.optional
-
-  private def memoryValidation(runtimeConfig: Option[Config]): OptionalRuntimeAttributesValidation[MemorySize] = MemoryValidation.optional(RuntimeAttributesKeys.MemoryKey)
-=======
   private def diskSizeCompatValidation(
     runtimeConfig: Option[Config]
   ): OptionalRuntimeAttributesValidation[Seq[PipelinesApiAttachedDisk]] =
     DisksValidation.optional
->>>>>>> f8c9ff2a
 
   private def memoryValidation(runtimeConfig: Option[Config]): OptionalRuntimeAttributesValidation[MemorySize] =
     MemoryValidation.optional(RuntimeAttributesKeys.MemoryKey)
@@ -81,17 +70,6 @@
     // !! NOTE !! If new validated attributes are added to TesRuntimeAttributes, be sure to include
     // their validations here so that they will be handled correctly with backendParameters.
     // Location 2 of 2
-<<<<<<< HEAD
-    StandardValidatedRuntimeAttributesBuilder.default(backendRuntimeConfig).withValidation(
-      cpuValidation(backendRuntimeConfig),
-      memoryValidation(backendRuntimeConfig),
-      diskSizeValidation(backendRuntimeConfig),
-      diskSizeCompatValidation(backendRuntimeConfig),
-      dockerValidation,
-      dockerWorkingDirValidation,
-      preemptibleValidation(backendRuntimeConfig),
-    )
-=======
     StandardValidatedRuntimeAttributesBuilder
       .default(backendRuntimeConfig)
       .withValidation(
@@ -104,7 +82,6 @@
         preemptibleValidation(backendRuntimeConfig),
         localizedSasValidation
       )
->>>>>>> f8c9ff2a
 
   def makeBackendParameters(runtimeAttributes: Map[String, WomValue],
                             keysToExclude: Set[String],
@@ -162,46 +139,6 @@
     }
   }
 
-<<<<<<< HEAD
-  private def detectDiskFormat(backendRuntimeConfig: Option[Config], validatedRuntimeAttributes: ValidatedRuntimeAttributes): Option[MemorySize] = {
-
-    def adaptPapiDisks(disks: Seq[PipelinesApiAttachedDisk]): MemorySize = {
-      disks match {
-        case disk :: Nil if disk.isInstanceOf[PipelinesApiWorkingDisk] =>
-            MemorySize(disk.sizeGb.toDouble, MemoryUnit.GB)
-        case _ :: _ =>
-          // When a user specifies only a custom disk, we add the default disk in the background, so we technically have multiple disks.
-          // But we don't want to confuse the user with `multiple disks` message when they only put one.
-          if (disks.exists(_.isInstanceOf[PipelinesApiEmptyMountedDisk]))
-            throw new IllegalArgumentException("Disks with custom mount points are not supported by this backend")
-          else
-            // Multiple `local-disk` is not legal, but possible and should be detected
-            throw new IllegalArgumentException("Expecting exactly one disk definition on this backend, found multiple")
-      }
-    }
-
-    val maybeTesDisk: Option[MemorySize] =
-      RuntimeAttributesValidation.extractOption(diskSizeValidation(backendRuntimeConfig).key, validatedRuntimeAttributes)
-    val maybePapiDisk: Option[Seq[PipelinesApiAttachedDisk]] =
-      RuntimeAttributesValidation.extractOption(diskSizeCompatValidation(backendRuntimeConfig).key, validatedRuntimeAttributes)
-
-    (maybeTesDisk, maybePapiDisk) match {
-      case (Some(tesDisk: MemorySize), _) =>
-        Option(tesDisk) // If WDLs are in circulation with both `disk` and `disks`, pick the one intended for this backend
-      case (None, Some(papiDisks: Seq[PipelinesApiAttachedDisk])) =>
-        Option(adaptPapiDisks(papiDisks))
-      case _ =>
-        None
-    }
-  }
-
-  def apply(validatedRuntimeAttributes: ValidatedRuntimeAttributes, rawRuntimeAttributes: Map[String, WomValue], config: TesConfiguration): TesRuntimeAttributes = {
-    val backendRuntimeConfig = config.runtimeConfig
-    val docker: String = RuntimeAttributesValidation.extract(dockerValidation, validatedRuntimeAttributes)
-    val dockerWorkingDir: Option[String] = RuntimeAttributesValidation.extractOption(dockerWorkingDirValidation.key, validatedRuntimeAttributes)
-    val cpu: Option[Int Refined Positive] = RuntimeAttributesValidation.extractOption(cpuValidation(backendRuntimeConfig).key, validatedRuntimeAttributes)
-    val memory: Option[MemorySize] = RuntimeAttributesValidation.extractOption(memoryValidation(backendRuntimeConfig).key, validatedRuntimeAttributes)
-=======
   def apply(validatedRuntimeAttributes: ValidatedRuntimeAttributes,
             rawRuntimeAttributes: Map[String, WomValue],
             config: TesConfiguration
@@ -214,7 +151,6 @@
       RuntimeAttributesValidation.extractOption(cpuValidation(backendRuntimeConfig).key, validatedRuntimeAttributes)
     val memory: Option[MemorySize] =
       RuntimeAttributesValidation.extractOption(memoryValidation(backendRuntimeConfig).key, validatedRuntimeAttributes)
->>>>>>> f8c9ff2a
     val disk: Option[MemorySize] = detectDiskFormat(backendRuntimeConfig, validatedRuntimeAttributes)
     val failOnStderr: Boolean =
       RuntimeAttributesValidation.extract(failOnStderrValidation(backendRuntimeConfig), validatedRuntimeAttributes)
