package cromwell.backend.impl.tes

import com.typesafe.config.Config
import cromwell.backend.{BackendConfigurationDescriptor, Platform}
import cromwell.core.retry.SimpleExponentialBackoff
import net.ceedubs.ficus.Ficus._

import scala.concurrent.duration._
import scala.language.postfixOps

class TesConfiguration(val configurationDescriptor: BackendConfigurationDescriptor) {

  val endpointURL = configurationDescriptor.backendConfig.getString("endpoint")
  val runtimeConfig = configurationDescriptor.backendRuntimeAttributesConfig
  val platform: Option[Platform] =
    configurationDescriptor.backendConfig.as[Option[String]]("platform").flatMap(Platform(_))
  val useBackendParameters =
<<<<<<< HEAD
    configurationDescriptor
      .backendConfig
=======
    configurationDescriptor.backendConfig
>>>>>>> f8c9ff2a
      .as[Option[Boolean]](TesConfiguration.useBackendParametersKey)
      .getOrElse(false)

  val pollBackoff =
    configurationDescriptor.backendConfig
      .as[Option[Config]]("poll-backoff")
      .map(SimpleExponentialBackoff(_))
      .getOrElse(TesConfiguration.defaultPollBackoff)

  val executeOrRecoverBackoff =
    configurationDescriptor.backendConfig
      .as[Option[Config]]("execute-or-recover-backoff")
      .map(SimpleExponentialBackoff(_))
      .getOrElse(TesConfiguration.defaultExecOrRecoverBackoff)

  // Used for testing only. Include a bearer token for authenticating with the TES server
  final val bearerPrefix: String = "Bearer "
  val token: Option[String] =
    configurationDescriptor.backendConfig.as[Option[String]]("bearer-token").map { t =>
      if (!t.startsWith(bearerPrefix))
        s"${bearerPrefix}${t}"
      else t
    }
}

object TesConfiguration {
  final val useBackendParametersKey = "use_tes_11_preview_backend_parameters"
<<<<<<< HEAD
=======

  final val defaultPollBackoff = SimpleExponentialBackoff(
    initialInterval = 10 seconds,
    maxInterval = 5 minutes,
    multiplier = 1.1
  )

  final val defaultExecOrRecoverBackoff = SimpleExponentialBackoff(
    initialInterval = 3 seconds,
    maxInterval = 30 seconds,
    multiplier = 1.1
  )
>>>>>>> f8c9ff2a
}<|MERGE_RESOLUTION|>--- conflicted
+++ resolved
@@ -15,12 +15,7 @@
   val platform: Option[Platform] =
     configurationDescriptor.backendConfig.as[Option[String]]("platform").flatMap(Platform(_))
   val useBackendParameters =
-<<<<<<< HEAD
-    configurationDescriptor
-      .backendConfig
-=======
     configurationDescriptor.backendConfig
->>>>>>> f8c9ff2a
       .as[Option[Boolean]](TesConfiguration.useBackendParametersKey)
       .getOrElse(false)
 
@@ -48,8 +43,6 @@
 
 object TesConfiguration {
   final val useBackendParametersKey = "use_tes_11_preview_backend_parameters"
-<<<<<<< HEAD
-=======
 
   final val defaultPollBackoff = SimpleExponentialBackoff(
     initialInterval = 10 seconds,
@@ -62,5 +55,4 @@
     maxInterval = 30 seconds,
     multiplier = 1.1
   )
->>>>>>> f8c9ff2a
 }