--- conflicted
+++ resolved
@@ -3,15 +3,6 @@
 object TerminalUtil {
   def highlight(colorCode: Int, string: String) = s"\u001B[38;5;${colorCode}m$string\u001B[0m"
   def mdTable(rows: Seq[Seq[String]], header: Seq[String]): String = {
-<<<<<<< HEAD
-    def maxWidth(lengths: Seq[Seq[Int]], column: Int) = lengths.map { length => length(column) }.max
-    val widths = (rows :+ header).map { row => row.map { s => s.length } }
-    val maxWidths = widths.head.indices.map { column => maxWidth(widths, column) }
-    val tableHeader = header.indices.map { i => header(i).padTo(maxWidths(i), ' ').mkString("") }.mkString("|")
-    val tableDivider = header.indices.map { i => "-" * maxWidths(i) }.mkString("|")
-    val tableRows = rows.map { row =>
-      val mdRow = row.indices.map { i => row(i).padTo(maxWidths(i), ' ').mkString("") }.mkString("|")
-=======
     def maxWidth(lengths: Seq[Seq[Int]], column: Int) = lengths.map(length => length(column)).max
     val widths = (rows :+ header).map(row => row.map(s => s.length))
     val maxWidths = widths.head.indices.map(column => maxWidth(widths, column))
@@ -19,7 +10,6 @@
     val tableDivider = header.indices.map(i => "-" * maxWidths(i)).mkString("|")
     val tableRows = rows.map { row =>
       val mdRow = row.indices.map(i => row(i).padTo(maxWidths(i), ' ').mkString("")).mkString("|")
->>>>>>> f8c9ff2a
       s"|$mdRow|"
     }
     s"|$tableHeader|\n|$tableDivider|\n${tableRows.mkString("\n")}\n"
