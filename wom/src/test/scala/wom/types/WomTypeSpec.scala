--- conflicted
+++ resolved
@@ -11,10 +11,6 @@
 import scala.runtime.ScalaRunTime
 import scala.util.Random
 import scala.util.matching.Regex
-<<<<<<< HEAD
-
-=======
->>>>>>> f8c9ff2a
 
 class WomTypeSpec extends AnyFlatSpec with CromwellTimeoutSpec with Matchers {
   "WomType class" should "stringify WomBoolean to 'Boolean'" in {
