<?xml version="1.0" encoding="UTF-8" standalone="no"?>
<databaseChangeLog xmlns="http://www.liquibase.org/xml/ns/dbchangelog"
                   xmlns:xsi="http://www.w3.org/2001/XMLSchema-instance"
                   xsi:schemaLocation="http://www.liquibase.org/xml/ns/dbchangelog http://www.liquibase.org/xml/ns/dbchangelog/dbchangelog-3.3.xsd">

    <include file="changesets/db_schema.xml" relativeToChangelogFile="true" />
    <include file="changesets/symbol_iteration_null.xml" relativeToChangelogFile="true" />
    <include file="changesets/wdl_and_inputs.xml" relativeToChangelogFile="true" />
    <include file="changesets/drop_workflow_uri_and_local_command.xml" relativeToChangelogFile="true" />
    <include file="changesets/local_job_allow_null.xml" relativeToChangelogFile="true" />
    <include file="changesets/symbol_iteration_not_null.xml" relativeToChangelogFile="true" />
    <include file="changesets/add_unique_constraints.xml" relativeToChangelogFile="true" />
    <include file="changesets/lengthen_wdl_value.xml" relativeToChangelogFile="true" />
    <include file="changesets/add_index_in_execution.xml" relativeToChangelogFile="true" />
    <include file="changesets/rename_iteration_to_index.xml" relativeToChangelogFile="true" />
    <include file="changesets/sge.xml" relativeToChangelogFile="true" />
    <include file="changesets/change_execution_unique_constraint.xml" relativeToChangelogFile="true" />
    <include file="changesets/rc.xml" relativeToChangelogFile="true" />
    <include file="changesets/workflow_options.xml" relativeToChangelogFile="true" />
    <include file="changesets/jes_id_update.xml" relativeToChangelogFile="true" />
    <include file="changesets/optional_sge_ids.xml" relativeToChangelogFile="true" />
    <include file="changesets/add_start_end_time_in_execution.xml" relativeToChangelogFile="true" />
    <include file="changesets/rename_jes_id.xml" relativeToChangelogFile="true" />
    <include file="changesets/add_workflow_name.xml" relativeToChangelogFile="true" />
    <include file="changesets/top_level_output.xml" relativeToChangelogFile="true" />
    <include file="changesets/workflow_execution_aux_not_null.xml" relativeToChangelogFile="true" />
    <include file="changesets/call_result_caching.xml" relativeToChangelogFile="true" />
    <include file="changesets/events_table.xml" relativeToChangelogFile="true" />
    <include file="changesets/sync_not_null_constraints.xml" relativeToChangelogFile="true" />
    <include file="changesets/sge_job_execution_unique_key.xml" relativeToChangelogFile="true" />
    <include file="changesets/add_attempt_in_execution.xml" relativeToChangelogFile="true" />
    <include file="changesets/execution_backend_info.xml" relativeToChangelogFile="true" />
    <include file="changesets/runtime_attributes_table.xml" relativeToChangelogFile="true" />
    <include file="changesets/failure_table.xml" relativeToChangelogFile="true" />
    <include file="changesets/metadata_journal.xml" relativeToChangelogFile="true" />
    <include file="changesets/metadata_typed_values.xml" relativeToChangelogFile="true" />
    <include file="changesets/workflow_metadata_summary.xml" relativeToChangelogFile="true" />
    <include file="changesets/metadata_journal_subsecond_timestamp.xml" relativeToChangelogFile="true" />
    <include file="changesets/workflow_store.xml" relativeToChangelogFile="true" />
    <include file="changesets/backend_KV_Store.xml" relativeToChangelogFile="true" />
    <include file="changesets/job_store.xml" relativeToChangelogFile="true" />
    <include file="changesets/callcaching.xml" relativeToChangelogFile="true" />
    <include file="changesets/call_caching_allow_result_reuse_fix.xml" relativeToChangelogFile="true" />
    <include file="changesets/job_store_simpletons.xml" relativeToChangelogFile="true" />
    <include file="changesets/restart_and_recover_migration.xml" relativeToChangelogFile="true"/>
    <include file="changesets/summary_status_table.xml" relativeToChangelogFile="true"/>
    <include file="changesets/standardize_column_names.xml" relativeToChangelogFile="true" />
    <include file="changesets/embiggen_metadata_value.xml" relativeToChangelogFile="true" />
    <include file="changesets/metadata_migration.xml" relativeToChangelogFile="true" />
    <include file="changesets/call_caching_job_detritus.xml" relativeToChangelogFile="true"/>
    <include file="changesets/job_store_tinyints.xml" relativeToChangelogFile="true" />
    <include file="changesets/standardize_column_names_again.xml" relativeToChangelogFile="true" />
    <include file="changesets/rename_workflow_options_in_metadata.xml" relativeToChangelogFile="true" />
    <include file="changesets/encrypt_and_clear_workflow_options.xml" relativeToChangelogFile="true" />
    <include file="changesets/sub_workflow_store.xml" relativeToChangelogFile="true" />
    <include file="changesets/workflow_store_imports_file.xml" relativeToChangelogFile="true" />
    <include file="changesets/workflow_store_labels_file.xml" relativeToChangelogFile="true" />
    <include file="changesets/embiggen_detritus_value.xml" relativeToChangelogFile="true" />
    <include file="changesets/standardize_column_names_patches.xml" relativeToChangelogFile="true" />
    <include file="changesets/nullable_lobs.xml" relativeToChangelogFile="true" />
    <include file="changesets/add_attempt_in_call_caching_entry.xml" relativeToChangelogFile="true" />
    <include file="changesets/replace_empty_custom_labels.xml" relativeToChangelogFile="true" />
    <include file="changesets/failure_metadata.xml" relativeToChangelogFile="true" />
    <include file="changesets/failure_metadata_2.xml" relativeToChangelogFile="true" />
    <include file="changesets/call_caching_aggregated_hashes.xml" relativeToChangelogFile="true" />
    <include file="changesets/custom_label_entry.xml" relativeToChangelogFile="true" />
    <include file="changesets/docker_hash_store.xml" relativeToChangelogFile="true" />
    <include file="changesets/workflow_store_type_and_version.xml" relativeToChangelogFile="true" />
    <include file="changesets/preempted_is_a_backend_status.xml" relativeToChangelogFile="true" />
    <include file="changesets/remove_pre_pbe_tables.xml" relativeToChangelogFile="true" />
    <include file="changesets/move_sql_metadata_changelog.xml" relativeToChangelogFile="true" />
    <include file="changesets/workflow_store_state_widening.xml" relativeToChangelogFile="true" />
    <include file="changesets/workflow_store_restarted_column.xml" relativeToChangelogFile="true" />
    <include file="changesets/workflow_store_workflow_root_column.xml" relativeToChangelogFile="true" />
    <include file="changesets/workflow_store_horizontal_db.xml" relativeToChangelogFile="true" />
    <include file="changesets/add_workflow_url_in_workflow_store_entry.xml" relativeToChangelogFile="true" />
    <include file="changesets/change_max_size_workflow_url.xml" relativeToChangelogFile="true" />
    <include file="changesets/docker_hash_store_add_size_column.xml" relativeToChangelogFile="true" />
    <include file="changesets/enlarge_call_caching_hash_entry_id.xml" relativeToChangelogFile="true" />
    <include file="changesets/postgresql_engine_schema.xml" relativeToChangelogFile="true" />
    <include file="changesets/add_hog_group_in_workflow_store.xml" relativeToChangelogFile="true" />
    <include file="changesets/mariadb_engine_schema.xml" relativeToChangelogFile="true" />
    <include file="changesets/resync_engine_schema.xml" relativeToChangelogFile="true" />
    <include file="changesets/enlarge_job_store_ids.xml" relativeToChangelogFile="true" />
    <include file="changesets/enlarge_call_cache_entry_ids.xml" relativeToChangelogFile="true" />
    <include file="changesets/enlarge_call_caching_aggregation_entry_id.xml" relativeToChangelogFile="true" />
    <include file="changesets/enlarge_call_caching_detritus_entry_id.xml" relativeToChangelogFile="true" />
    <include file="changesets/enlarge_call_caching_simpleton_entry_id.xml" relativeToChangelogFile="true" />
    <include file="changesets/reset_call_caching_hash_entry_id_autoincrement.xml" relativeToChangelogFile="true" />
    <include file="changesets/enlarge_docker_hash_store_entry_id.xml" relativeToChangelogFile="true" />
    <include file="changesets/enlarge_workflow_store_entry_id.xml" relativeToChangelogFile="true" />
    <include file="changesets/enlarge_sub_workflow_store_entry_id.xml" relativeToChangelogFile="true" />
<<<<<<< HEAD
=======
    <!-- WARNING!
      This changeset should always be last.
      It is always run (and should always run last) to set table ownership correctly.
      If your changeset adds a new table, make sure it is also owned by the sharedCromwellDbRole.
    -->
    <include file="changesets/set_table_role.xml" relativeToChangelogFile="true" />
>>>>>>> f8c9ff2a
    <!-- REMINDER!
      Before appending here, did you remember to include the 'objectQuotingStrategy="QUOTE_ALL_OBJECTS"' line in your changeset/xyz.xml...?
    -->

</databaseChangeLog>
<!--

Dos and Don'ts

-*-

DON'T

    Add a unique _index_ with `<createIndex unique="true" /`>.

DO

    Add a unique _constraint_ with `<addUniqueConstraint constraintName="UC_..." />`.

WHY
    In slick schemas, `index(unique = false)` always creates an index. Depending on the database type,
    `index(unique = true)` sometimes creates a unique _constraint_, not actually an index.

    https://github.com/slick/slick/blob/3.2.0/slick/src/main/scala/slick/jdbc/HsqldbProfile.scala#L127

-*-

DON'T

    Create constraints _without_ a name.

    <addUniqueConstraint tableName="MY_TABLE" columnNames="MY_COLUMN" />

DO

    Create constraints with a name.

    `<addUniqueConstraint constraintName="UC_MY_TABLE_MC" tableName="MY_TABLE" columnNames="MY_COLUMN" />`

WHY

    Creating constraints without a name makes it incredibly database specific later find the constraint if it needs to
    be updated or deleted.

    http://stackoverflow.com/questions/3618234/liquibase-drop-constraint-without-knowing-its-name
    http://stackoverflow.com/questions/24872539/liquibase-how-to-drop-unique-constraint-with-no-constraint-name

    NOTE: This also applies to creating a constraint during table creation when applied to a single column. However, all
    previous change logs have created the constraints _after_ the table creation, especially those constraints that must
    span multiple columns, so `<constraints unique...` should be avoided for consistency.

    `<constraints unique="true" uniqueConstraintName="UC_MY_TABLE_MSC"/>`

--><|MERGE_RESOLUTION|>--- conflicted
+++ resolved
@@ -90,15 +90,12 @@
     <include file="changesets/enlarge_docker_hash_store_entry_id.xml" relativeToChangelogFile="true" />
     <include file="changesets/enlarge_workflow_store_entry_id.xml" relativeToChangelogFile="true" />
     <include file="changesets/enlarge_sub_workflow_store_entry_id.xml" relativeToChangelogFile="true" />
-<<<<<<< HEAD
-=======
     <!-- WARNING!
       This changeset should always be last.
       It is always run (and should always run last) to set table ownership correctly.
       If your changeset adds a new table, make sure it is also owned by the sharedCromwellDbRole.
     -->
     <include file="changesets/set_table_role.xml" relativeToChangelogFile="true" />
->>>>>>> f8c9ff2a
     <!-- REMINDER!
       Before appending here, did you remember to include the 'objectQuotingStrategy="QUOTE_ALL_OBJECTS"' line in your changeset/xyz.xml...?
     -->
