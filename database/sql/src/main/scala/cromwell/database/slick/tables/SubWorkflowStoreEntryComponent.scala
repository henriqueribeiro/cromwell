--- conflicted
+++ resolved
@@ -11,15 +11,9 @@
 
   class SubWorkflowStoreEntries(tag: Tag) extends Table[SubWorkflowStoreEntry](tag, "SUB_WORKFLOW_STORE_ENTRY") {
     def subWorkflowStoreEntryId = column[Long]("SUB_WORKFLOW_STORE_ENTRY_ID", O.PrimaryKey, O.AutoInc)
-<<<<<<< HEAD
-
-    def rootWorkflowId = column[Long]("ROOT_WORKFLOW_ID")
-    
-=======
 
     def rootWorkflowId = column[Long]("ROOT_WORKFLOW_ID")
 
->>>>>>> f8c9ff2a
     def parentWorkflowExecutionUuid = column[String]("PARENT_WORKFLOW_EXECUTION_UUID", O.Length(255))
 
     def callFullyQualifiedName = column[String]("CALL_FULLY_QUALIFIED_NAME", O.Length(255))
@@ -59,13 +53,8 @@
   val subWorkflowStoreEntryIdsAutoInc =
     subWorkflowStoreEntries returning subWorkflowStoreEntries.map(_.subWorkflowStoreEntryId)
 
-<<<<<<< HEAD
-  val subWorkflowStoreEntriesForRootWorkflowId = Compiled(
-    (rootWorkflowId: Rep[Long]) => for {
-=======
   val subWorkflowStoreEntriesForRootWorkflowId = Compiled((rootWorkflowId: Rep[Long]) =>
     for {
->>>>>>> f8c9ff2a
       subWorkflowStoreEntry <- subWorkflowStoreEntries
       if subWorkflowStoreEntry.rootWorkflowId === rootWorkflowId
     } yield subWorkflowStoreEntry
