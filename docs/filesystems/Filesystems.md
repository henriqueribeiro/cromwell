# Filesystems

Most workflows represent their inputs and outputs in the form of files. Those files are stored in filesystems. There exists many filesystems. This section describes which filesystems Cromwell supports.

## Overview

Filesystems are configurable. The `reference.conf`, which is the configuration inherited by any Cromwell instance, contains the following:

```hocon
# Filesystems available in this Crowmell instance
# They can be enabled individually in the engine.filesystems stanza and in the config.filesystems stanza of backends
# There is a default built-in local filesytem that can also be referenced as "local" as well.
filesystems {
  drs {
      class = "cromwell.filesystems.drs.DrsPathBuilderFactory"
      # Use to share a unique global object across all instances of the factory
      global {
        # Class to instantiate and propagate to all factories. Takes a single typesafe config argument
        class = "cromwell.filesystems.drs.DrsFileSystemConfig"
        config {
          resolver {
<<<<<<< HEAD
            url = "https://martha-url-here or https://drshub-url-here"
=======
            url = https://drshub-url-here"
>>>>>>> f8c9ff2a
            # The number of times to retry failures connecting or HTTP 429 or HTTP 5XX responses, default 3.
            num-retries = 3
            # How long to wait between retrying HTTP 429 or HTTP 5XX responses, default 10 seconds.
            wait-initial = 30 seconds
            # The maximum amount of time to wait between retrying HTTP 429 or HTTP 5XX responses, default 30 seconds.
            wait-maximum = 60 seconds
            # The amount to multiply the amount of time to wait between retrying HTTP or 429 or HTTP 5XX responses.
            # Default 1.25, and will never multiply the wait time more than wait-maximum.
            wait-mulitiplier = 1.25
            # The randomization factor to use for creating a range around the wait interval.
            # A randomization factor of 0.5 results in a random period ranging between 50% below and 50% above the wait
            # interval. Default 0.1.
            wait-randomization-factor = 0.1
          }
        }
      }
   }
  gcs {
    class = "cromwell.filesystems.gcs.GcsPathBuilderFactory"
  }
  s3 {
    class = "cromwell.filesystems.s3.S3PathBuilderFactory"
  }
  http {
    class = "cromwell.filesystems.http.HttpPathBuilderFactory"
  }
}
```

It defines the filesystems that can be accessed by Cromwell.
Those filesystems can be referenced by their name (`drs`, `gcs`, `s3`, `http` and `local`) in other parts of the configuration.

**Note:**
- **S3 filesystem is experimental.** 
- **DRS filesystem has initial support only. Also, currently it works only with [GCS filesystem](../GoogleCloudStorage) in [PapiV2 backend](http://cromwell.readthedocs.io/en/develop/backends/Google).**


Also note that the local filesystem (the one on which Cromwell runs on) is implicitly accessible but can be disabled. 
To do so, add the following to any `filesystems` stanza in which the local filesystem should be disabled: `local.enabled: false`.

### Engine Filesystems

Cromwell is conceptually divided in an engine part and a backend part. One Cromwell instance corresponds to an "engine" but can have multiple backends configured.
The `engine.filesystems` section configures filesystems that Cromwell can use when it needs to interact with files outside of the context of a backend.

For instance, consider the following WDL:

```wdl
version 1.0

workflow my_workflow {
    String s = read_string("/Users/me/my_file.txt")
    output {
        String out = s
    }
}
```

This workflow is valid WDL and does not involve any backend, or even a task. However it does involve interacting with a filesystem to retrieve the content of `my_file.txt`
With a default configuration Cromwell will be able to run this workflow because the local filesystem is enabled by default.
If the file is located on a different filesystem (a cloud filesystem for instance), we would need to modify the configuration to tell Cromwell how to interact with this filesystem:

```hocon
engine {
  filesystems {
    gcs {
      auth = "application-default"
    }
  }
}
```

(See the [Google section](../backends/Google.md) for information about the `auth` field.)

We can now run this workflow

```wdl
version 1.0

workflow my_workflow {
    String s = read_string("gs://mybucket/my_file.txt")
    output {
        String out = s
    }
}
```

#### Default "engine" Filesystems

If you don't change anything in your own configuration file, the following default is inherited from `reference.conf`:
```
engine {
  filesystems {
    local {
      enabled: true
    }
    http {
      enabled: true
    }
  }
}
```

**Note**: since our configuration files are HOCON, to disable filesystems you *must* add `enabled: false` into your 
overriding configuration file. It is **not** sufficient to simply omit a filesystem from your stanza. 

For example: adding this to your configuration file will remove the `http` filesystem and leave `local` for use in the 
engine:
```
engine {
  filesystems {
    http {
      enabled: false
    }
  }
}
```

Whereas this example will leave `http` unchanged and merely re-assert the default enabling of `local`. In other
words, **this will do nothing**:
```
engine {
  filesystems {
    local {
      enabled: true
    }
  }
}
```

### Backend Filesystems

Similarly to the engine, you can also configure backend filesystems individually. Some backends might require the use of a specific filesystem.
For example, the [Pipelines API](../tutorials/PipelinesApi101.md) backend requires Google Cloud Storage.
Let's take another example:

```wdl
version 1.0

task my_pipelines_task {
    input {
        File input_file
    }
    String content = read_string(input_file)
    
    command {
        echo ~{content}
    }
    
    runtime {
        docker: "ubuntu"
    }
}
workflow my_workflow {
    call my_pipelines_task { input: input_file = "gs://mybucket/my_file.txt" }
}
```

Suppose this workflow is submitted to a Cromwell running a Pipelines API backend. This time the `read_string` function is in the context of a task run by the backend.
The filesystem configuration used will be the one in the `config` section of the Pipelines API backend.

### Supported Filesystems

-  Shared File System (SFS)

-  Google Cloud Storage (GCS) - [Cromwell Doc](GoogleCloudStorage.md) / [Google Doc](https://cloud.google.com/storage/)

-  Simple Storage Service (S3) - [Amazon Doc](https://aws.amazon.com/documentation/s3/)

-  HTTP - support for `http` or `https` URLs for [workflow inputs only](http://cromwell.readthedocs.io/en/develop/filesystems/HTTP)

- File Transfer Protocol (FTP) - [Cromwell Doc](FileTransferProtocol.md)<|MERGE_RESOLUTION|>--- conflicted
+++ resolved
@@ -19,11 +19,7 @@
         class = "cromwell.filesystems.drs.DrsFileSystemConfig"
         config {
           resolver {
-<<<<<<< HEAD
-            url = "https://martha-url-here or https://drshub-url-here"
-=======
             url = https://drshub-url-here"
->>>>>>> f8c9ff2a
             # The number of times to retry failures connecting or HTTP 429 or HTTP 5XX responses, default 3.
             num-retries = 3
             # How long to wait between retrying HTTP 429 or HTTP 5XX responses, default 10 seconds.
