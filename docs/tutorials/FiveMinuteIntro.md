--- conflicted
+++ resolved
@@ -4,17 +4,11 @@
 
 * A Unix-based operating system (yes, that includes Mac!)
 * A Java 11 runtime environment 
-<<<<<<< HEAD
-	* You can see what you have by running `$ java -version` on a terminal. 
-	* If not, you can download Java [here](https://adoptopenjdk.net/).
-	* You might need to update the `export JAVA_HOME` in your bash profile to point to your JAVA install location.
-=======
     * You can see what you have by running `$ java -version` on a terminal.
     * If not, consider installing via conda or brew [as explained here](../Releases.md).
     * We recommend [SDKMAN](https://sdkman.io/install) to install the latest 11 build of [Temurin](https://adoptium.net/temurin/releases/?version=11)
       * `sdk install java 11.0.16-tem` as of the time of this writing
     * You might need to update the `export JAVA_HOME` in your bash profile to point to your JAVA install location.
->>>>>>> f8c9ff2a
 * A sense of adventure!
 
 ### Goals
