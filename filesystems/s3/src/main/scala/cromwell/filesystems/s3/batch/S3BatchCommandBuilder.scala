--- conflicted
+++ resolved
@@ -43,7 +43,6 @@
   * Generates commands for IO operations on S3
   */
 private case object PartialS3BatchCommandBuilder extends PartialIoCommandBuilder {
-<<<<<<< HEAD
   val Log: Logger = LoggerFactory.getLogger(PartialS3BatchCommandBuilder.getClass)
 
 
@@ -69,10 +68,6 @@
 
   override def sizeCommand: PartialFunction[Path, Try[S3BatchSizeCommand]] = {
     case path: S3Path => Try(S3BatchSizeCommand(path))
-=======
-  override def sizeCommand: PartialFunction[Path, Try[S3BatchSizeCommand]] = { case path: S3Path =>
-    Try(S3BatchSizeCommand(path))
->>>>>>> f8c9ff2a
   }
 
   override def deleteCommand: PartialFunction[(Path, Boolean), Try[S3BatchDeleteCommand]] = {
@@ -83,14 +78,9 @@
     case (src: S3Path, dest: S3Path) => Try(S3BatchCopyCommand(src, dest))
   }
 
-<<<<<<< HEAD
   override def hashCommand: PartialFunction[Path, Try[IoHashCommand]] = {
     case s3_path: S3Path => Try(S3BatchEtagCommand(s3_path).asInstanceOf[IoHashCommand])
     case local_path: Path => Try(DefaultIoHashCommand(local_path))
-=======
-  override def hashCommand: PartialFunction[Path, Try[S3BatchEtagCommand]] = { case path: S3Path =>
-    Try(S3BatchEtagCommand(path))
->>>>>>> f8c9ff2a
   }
 
   override def touchCommand: PartialFunction[Path, Try[S3BatchTouchCommand]] = { case path: S3Path =>
