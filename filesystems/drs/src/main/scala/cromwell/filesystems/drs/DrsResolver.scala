--- conflicted
+++ resolved
@@ -36,13 +36,6 @@
   case class DrsResolverLocalizationData(gsUri: Option[String],
                                          fileName: Option[String],
                                          bondProvider: Option[String],
-<<<<<<< HEAD
-                                         localizationPath: Option[String])
-
-  private def getDrsResolverLocalizationData(pathAsString: String,
-                                        drsPathResolver: DrsPathResolver): IO[DrsResolverLocalizationData] = {
-    val fields = NonEmptyList.of(DrsResolverField.GsUri, DrsResolverField.FileName, DrsResolverField.BondProvider, DrsResolverField.LocalizationPath)
-=======
                                          localizationPath: Option[String]
   )
 
@@ -54,7 +47,6 @@
                                  DrsResolverField.BondProvider,
                                  DrsResolverField.LocalizationPath
     )
->>>>>>> f8c9ff2a
 
     drsPathResolver.resolveDrs(pathAsString, fields) map { r =>
       DrsResolverLocalizationData(r.gsUri, r.fileName, r.bondProvider, r.localizationPath)
@@ -62,11 +54,7 @@
   }
 
   /** Returns the `gsUri` if it ends in the `fileName` and the `bondProvider` is empty. */
-<<<<<<< HEAD
-  private def getSimpleGsUri(localizationData: DrsResolverLocalizationData): Option[String] = {
-=======
   private def getSimpleGsUri(localizationData: DrsResolverLocalizationData): Option[String] =
->>>>>>> f8c9ff2a
     localizationData match {
       // `gsUri` not defined so no gsUri can be returned.
       case DrsResolverLocalizationData(None, _, _, _) => None
