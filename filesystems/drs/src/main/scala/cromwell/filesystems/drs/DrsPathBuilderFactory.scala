--- conflicted
+++ resolved
@@ -38,15 +38,6 @@
 
       val (googleAuthMode, drsCredentials) = scheme match {
         case "azure" => (None, AzureDrsCredentials(options.get(dataAccessIdentityKey).toOption))
-<<<<<<< HEAD
-        case googleAuthScheme => googleConfiguration.auth(googleAuthScheme) match {
-          case Valid(auth) => (
-            Option(auth),
-            GoogleOauthDrsCredentials(auth.credentials(options.get(_).get, drsResolverScopes), singletonConfig.config)
-          )
-          case Invalid(error) => throw new RuntimeException(s"Error while instantiating DRS path builder factory. Errors: ${error.toString}")
-        }
-=======
         case googleAuthScheme =>
           googleConfiguration.auth(googleAuthScheme) match {
             case Valid(auth) =>
@@ -61,7 +52,6 @@
                 s"Error while instantiating DRS path builder factory. Errors: ${error.toString}"
               )
           }
->>>>>>> f8c9ff2a
       }
 
       // Unlike PAPI we're not going to fall back to a "default" project from the backend config.
@@ -77,12 +67,7 @@
           .getBoolean("override_preresolve_for_test")
           .toOption
           .getOrElse(
-<<<<<<< HEAD
-            singletonConfig
-              .config
-=======
             singletonConfig.config
->>>>>>> f8c9ff2a
               .getBoolean("resolver.preresolve")
           )
 
@@ -100,9 +85,5 @@
 
 case class UrlNotFoundException(scheme: String) extends Exception(s"No $scheme url associated with given DRS path.")
 
-<<<<<<< HEAD
-case class DrsResolverResponseMissingKeyException(missingKey: String) extends Exception(s"The response from the DRS Resolver doesn't contain the key '$missingKey'.")
-=======
 case class DrsResolverResponseMissingKeyException(missingKey: String)
-    extends Exception(s"The response from the DRS Resolver doesn't contain the key '$missingKey'.")
->>>>>>> f8c9ff2a
+    extends Exception(s"The response from the DRS Resolver doesn't contain the key '$missingKey'.")