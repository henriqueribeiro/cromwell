--- conflicted
+++ resolved
@@ -1,10 +1,6 @@
 package cromwell.filesystems.drs
 
-<<<<<<< HEAD
-import cloud.nio.impl.drs.{AccessUrl, DrsPathResolver, DrsResolverResponse, MockEngineDrsPathResolver}
-=======
 import cloud.nio.impl.drs.{AccessUrl, DrsPathResolver, DrsResolverResponse, MockDrsPathResolver}
->>>>>>> f8c9ff2a
 import common.assertion.CromwellTimeoutSpec
 import cromwell.cloudsupport.gcp.auth.MockAuthMode
 import cromwell.core.WorkflowOptions
@@ -35,16 +31,12 @@
     val googleServiceAccount = None
     val drsResolverResponse = DrsResolverResponse(gsUri = Option(gsUri), googleServiceAccount = googleServiceAccount)
     val readerIo =
-<<<<<<< HEAD
-      DrsReader.reader(Option(googleAuthMode), workflowOptions, requesterPaysProjectIdOption, drsPathResolver, drsResolverResponse)
-=======
       DrsReader.reader(Option(googleAuthMode),
                        workflowOptions,
                        requesterPaysProjectIdOption,
                        drsPathResolver,
                        drsResolverResponse
       )
->>>>>>> f8c9ff2a
     readerIo.unsafeRunSync() should be(
       GcsReader(googleAuthMode, workflowOptions, requesterPaysProjectIdOption, gsUri, googleServiceAccount)
     )
@@ -58,16 +50,12 @@
     val accessUrl = AccessUrl("https://host/object/path", Option(Map("hello" -> "world")))
     val drsResolverResponse = DrsResolverResponse(accessUrl = Option(accessUrl))
     val readerIo =
-<<<<<<< HEAD
-      DrsReader.reader(Option(googleAuthMode), workflowOptions, requesterPaysProjectIdOption, drsPathResolver, drsResolverResponse)
-=======
       DrsReader.reader(Option(googleAuthMode),
                        workflowOptions,
                        requesterPaysProjectIdOption,
                        drsPathResolver,
                        drsResolverResponse
       )
->>>>>>> f8c9ff2a
     readerIo.unsafeRunSync() should be(
       AccessUrlReader(drsPathResolver, accessUrl)
     )
@@ -77,12 +65,6 @@
     val googleAuthMode = MockAuthMode("unused")
     val workflowOptions = WorkflowOptions.empty
     val requesterPaysProjectIdOption = None
-<<<<<<< HEAD
-    val drsPathResolver = new MockEngineDrsPathResolver()
-    val drsResolverResponse = DrsResolverResponse()
-    val readerIo =
-      DrsReader.reader(Option(googleAuthMode), workflowOptions, requesterPaysProjectIdOption, drsPathResolver, drsResolverResponse)
-=======
     val drsPathResolver = new MockDrsPathResolver()
     val drsResolverResponse = DrsResolverResponse()
     val readerIo =
@@ -92,7 +74,6 @@
                        drsPathResolver,
                        drsResolverResponse
       )
->>>>>>> f8c9ff2a
     the[RuntimeException] thrownBy {
       readerIo.unsafeRunSync()
     } should have message DrsPathResolver.ExtractUriErrorMsg
@@ -114,13 +95,9 @@
     val accessUrl = AccessUrl("https://host/object/path", Option(Map("hello" -> "world")))
     val drsResolverResponse = DrsResolverResponse(accessUrl = Option(accessUrl))
     val channelIo =
-<<<<<<< HEAD
-      DrsReader.readInterpreter(Option(MockAuthMode("unused")), WorkflowOptions.empty, None)(drsPathResolver, drsResolverResponse)
-=======
       DrsReader.readInterpreter(Option(MockAuthMode("unused")), WorkflowOptions.empty, None)(drsPathResolver,
                                                                                              drsResolverResponse
       )
->>>>>>> f8c9ff2a
     val channel = channelIo.unsafeRunSync()
 
     val buffer = ByteBuffer.allocate(exampleBytes.length)
