--- conflicted
+++ resolved
@@ -371,15 +371,10 @@
   private lazy val fakeCredentials = NoCredentials.getInstance
 
   private lazy val drsPathBuilder = DrsPathBuilder(
-<<<<<<< HEAD
-    new DrsCloudNioFileSystemProvider(drsResolverConfig, GoogleOauthDrsCredentials(fakeCredentials, 1.minutes), drsReadInterpreter),
-    None,
-=======
     new DrsCloudNioFileSystemProvider(drsResolverConfig,
                                       GoogleOauthDrsCredentials(fakeCredentials, 1.minutes),
                                       drsReadInterpreter
     ),
     None
->>>>>>> f8c9ff2a
   )
 }