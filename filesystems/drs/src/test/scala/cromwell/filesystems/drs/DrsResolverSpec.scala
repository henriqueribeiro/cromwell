--- conflicted
+++ resolved
@@ -71,12 +71,7 @@
       DrsResolver.getContainerRelativePath(drsPath).unsafeRunSync()
     } should have message
       s"Error while resolving DRS path: ${drsPath.pathAsString}. " +
-<<<<<<< HEAD
-        s"Error: RuntimeException: Unexpected response resolving ${drsPath.pathAsString} " +
-        s"through DRS Resolver url https://drshub-url/drshub_v4. Error: 404 Not Found."
-=======
       s"Error: RuntimeException: Unexpected response resolving ${drsPath.pathAsString} " +
       s"through DRS Resolver url https://drshub-url/drshub_v4. Error: 404 Not Found."
->>>>>>> f8c9ff2a
   }
 }