package cromwell.filesystems.blob
<<<<<<< HEAD
import org.scalatest.flatspec.AnyFlatSpec
import org.scalatest.matchers.should.Matchers
import java.nio.file.Files
=======
import common.mock.MockSugar
import org.mockito.Mockito.when
import org.scalatest.flatspec.AnyFlatSpec
import org.scalatest.matchers.should.Matchers

import scala.util.{Failure, Try}
>>>>>>> c0768750

object BlobPathBuilderSpec {
  def buildEndpoint(storageAccount: String) = EndpointURL(s"https://$storageAccount.blob.core.windows.net")
}

class BlobPathBuilderSpec extends AnyFlatSpec with Matchers with MockSugar {
  // ValidateBlobPath
  it should "parse a URI into a path" in {
    val endpoint = BlobPathBuilderSpec.buildEndpoint("storageAccount")
    val container = BlobContainerName("container")
    val evalPath = "/path/to/file"
    val testString = endpoint.value + "/" + container + evalPath
    BlobPathBuilder.validateBlobPath(testString, container, endpoint) match {
      case BlobPathBuilder.ValidBlobPath(path) => path should equal(evalPath)
      case BlobPathBuilder.UnparsableBlobPath(errorMessage) => fail(errorMessage)
    }
  }

  it should "bad storage account fails causes URI to fail parse into a path" in {
    val endpoint = BlobPathBuilderSpec.buildEndpoint("storageAccount")
    val container = BlobContainerName("container")
    val evalPath = "/path/to/file"
    val testString = BlobPathBuilderSpec.buildEndpoint("badStorageAccount").value + container.value + evalPath
    BlobPathBuilder.validateBlobPath(testString, container, endpoint) match {
      case BlobPathBuilder.ValidBlobPath(path) => fail(s"Valid path: $path found when verifying mismatched storage account")
      case BlobPathBuilder.UnparsableBlobPath(errorMessage) => errorMessage.getMessage should equal(BlobPathBuilder.invalidBlobPathMessage(container, endpoint))
    }
  }

  it should "bad container fails causes URI to fail parse into a path" in {
    val endpoint = BlobPathBuilderSpec.buildEndpoint("storageAccount")
    val container = BlobContainerName("container")
    val evalPath = "/path/to/file"
    val testString = endpoint.value + "badContainer" + evalPath
    BlobPathBuilder.validateBlobPath(testString, container, endpoint) match {
      case BlobPathBuilder.ValidBlobPath(path) => fail(s"Valid path: $path found when verifying mismatched container")
      case BlobPathBuilder.UnparsableBlobPath(errorMessage) => errorMessage.getMessage should equal(BlobPathBuilder.invalidBlobPathMessage(container, endpoint))
    }
  }

  it should "provide a readable error when getting an illegal nioPath" in {
    val endpoint = BlobPathBuilderSpec.buildEndpoint("storageAccount")
    val container = BlobContainerName("container")
    val evalPath = "/path/to/file"
    val exception = new Exception("Failed to do the thing")
    val fsm = mock[BlobFileSystemManager]
    when(fsm.retrieveFilesystem()).thenReturn(Failure(exception))
    val path = BlobPath(evalPath, endpoint, container)(fsm)
    val testException = Try(path.nioPath).failed.toOption
    testException should contain(exception)
  }

  ignore should "build a blob path from a test string and read a file" in {
    val endpoint = BlobPathBuilderSpec.buildEndpoint("coaexternalstorage")
    val endpointHost = BlobPathBuilder.parseURI(endpoint.value).map(_.getHost).getOrElse(fail("Could not parse URI"))
    val store = BlobContainerName("inputs")
    val evalPath = "/test/inputFile.txt"
<<<<<<< HEAD
    val blobTokenGenerator: BlobTokenGenerator = BlobTokenGenerator.createBlobTokenGenerator(store, endpoint)
    val testString = endpoint + "/" + store + evalPath
    val blobPath: BlobPath = new BlobPathBuilder(blobTokenGenerator, store, endpoint) build testString getOrElse fail()
=======
    val blobTokenGenerator = NativeBlobSasTokenGenerator(store, endpoint)
    val fsm: BlobFileSystemManager = new BlobFileSystemManager(store, endpoint, 10L, blobTokenGenerator)
    val testString = endpoint.value + "/" + store + evalPath
    val blobPath: BlobPath = new BlobPathBuilder(store, endpoint)(fsm) build testString getOrElse fail()
>>>>>>> c0768750

    blobPath.container should equal(store)
    blobPath.endpoint should equal(endpoint)
    blobPath.pathAsString should equal(testString)
    blobPath.pathWithoutScheme should equal(endpointHost + "/" + store + evalPath)
<<<<<<< HEAD

    val is = Files.newInputStream(blobPath.nioPath)
=======
    val is = blobPath.newInputStream()
>>>>>>> c0768750
    val fileText = (is.readAllBytes.map(_.toChar)).mkString
    fileText should include ("This is my test file!!!! Did it work?")
  }

  ignore should "build duplicate blob paths in the same filesystem" in {
    val endpoint = BlobPathBuilderSpec.buildEndpoint("coaexternalstorage")
<<<<<<< HEAD
    val store = "inputs"
    val evalPath = "/test/inputFile.txt"
    val blobTokenGenerator: BlobTokenGenerator = BlobTokenGenerator.createBlobTokenGenerator(store, endpoint)
    val testString = endpoint + "/" + store + evalPath
    val blobPath1: BlobPath = new BlobPathBuilder(blobTokenGenerator, store, endpoint) build testString getOrElse fail()
    val blobPath2: BlobPath = new BlobPathBuilder(blobTokenGenerator, store, endpoint) build testString getOrElse fail()
    blobPath1 should equal(blobPath2)
=======
    val store = BlobContainerName("inputs")
    val evalPath = "/test/inputFile.txt"
    val blobTokenGenerator = NativeBlobSasTokenGenerator(store, endpoint)
    val fsm: BlobFileSystemManager = new BlobFileSystemManager(store, endpoint, 10, blobTokenGenerator)
    val testString = endpoint.value + "/" + store + evalPath
    val blobPath1: BlobPath = new BlobPathBuilder(store, endpoint)(fsm) build testString getOrElse fail()
    blobPath1.nioPath.getFileSystem.close()
    val blobPath2: BlobPath = new BlobPathBuilder(store, endpoint)(fsm) build testString getOrElse fail()
    blobPath1 should equal(blobPath2)
    val is = blobPath1.newInputStream()
    val fileText = (is.readAllBytes.map(_.toChar)).mkString
    fileText should include ("This is my test file!!!! Did it work?")
  }

  ignore should "resolve a path without duplicating container name" in {
    val endpoint = BlobPathBuilderSpec.buildEndpoint("coaexternalstorage")
    val store = BlobContainerName("inputs")
    val blobTokenGenerator = NativeBlobSasTokenGenerator(store, endpoint)
    val fsm: BlobFileSystemManager = new BlobFileSystemManager(store, endpoint, 10, blobTokenGenerator)

    val rootString = s"${endpoint.value}/${store.value}/cromwell-execution"
    val blobRoot: BlobPath = new BlobPathBuilder(store, endpoint)(fsm) build rootString getOrElse fail()
    blobRoot.toAbsolutePath.pathAsString should equal ("https://coaexternalstorage.blob.core.windows.net/inputs/cromwell-execution")
    val otherFile = blobRoot.resolve("test/inputFile.txt")
    otherFile.toAbsolutePath.pathAsString should equal ("https://coaexternalstorage.blob.core.windows.net/inputs/cromwell-execution/test/inputFile.txt")
>>>>>>> c0768750
  }
}<|MERGE_RESOLUTION|>--- conflicted
+++ resolved
@@ -1,16 +1,10 @@
 package cromwell.filesystems.blob
-<<<<<<< HEAD
-import org.scalatest.flatspec.AnyFlatSpec
-import org.scalatest.matchers.should.Matchers
-import java.nio.file.Files
-=======
 import common.mock.MockSugar
 import org.mockito.Mockito.when
 import org.scalatest.flatspec.AnyFlatSpec
 import org.scalatest.matchers.should.Matchers
 
 import scala.util.{Failure, Try}
->>>>>>> c0768750
 
 object BlobPathBuilderSpec {
   def buildEndpoint(storageAccount: String) = EndpointURL(s"https://$storageAccount.blob.core.windows.net")
@@ -68,42 +62,22 @@
     val endpointHost = BlobPathBuilder.parseURI(endpoint.value).map(_.getHost).getOrElse(fail("Could not parse URI"))
     val store = BlobContainerName("inputs")
     val evalPath = "/test/inputFile.txt"
-<<<<<<< HEAD
-    val blobTokenGenerator: BlobTokenGenerator = BlobTokenGenerator.createBlobTokenGenerator(store, endpoint)
-    val testString = endpoint + "/" + store + evalPath
-    val blobPath: BlobPath = new BlobPathBuilder(blobTokenGenerator, store, endpoint) build testString getOrElse fail()
-=======
     val blobTokenGenerator = NativeBlobSasTokenGenerator(store, endpoint)
     val fsm: BlobFileSystemManager = new BlobFileSystemManager(store, endpoint, 10L, blobTokenGenerator)
     val testString = endpoint.value + "/" + store + evalPath
     val blobPath: BlobPath = new BlobPathBuilder(store, endpoint)(fsm) build testString getOrElse fail()
->>>>>>> c0768750
 
     blobPath.container should equal(store)
     blobPath.endpoint should equal(endpoint)
     blobPath.pathAsString should equal(testString)
     blobPath.pathWithoutScheme should equal(endpointHost + "/" + store + evalPath)
-<<<<<<< HEAD
-
-    val is = Files.newInputStream(blobPath.nioPath)
-=======
     val is = blobPath.newInputStream()
->>>>>>> c0768750
     val fileText = (is.readAllBytes.map(_.toChar)).mkString
     fileText should include ("This is my test file!!!! Did it work?")
   }
 
   ignore should "build duplicate blob paths in the same filesystem" in {
     val endpoint = BlobPathBuilderSpec.buildEndpoint("coaexternalstorage")
-<<<<<<< HEAD
-    val store = "inputs"
-    val evalPath = "/test/inputFile.txt"
-    val blobTokenGenerator: BlobTokenGenerator = BlobTokenGenerator.createBlobTokenGenerator(store, endpoint)
-    val testString = endpoint + "/" + store + evalPath
-    val blobPath1: BlobPath = new BlobPathBuilder(blobTokenGenerator, store, endpoint) build testString getOrElse fail()
-    val blobPath2: BlobPath = new BlobPathBuilder(blobTokenGenerator, store, endpoint) build testString getOrElse fail()
-    blobPath1 should equal(blobPath2)
-=======
     val store = BlobContainerName("inputs")
     val evalPath = "/test/inputFile.txt"
     val blobTokenGenerator = NativeBlobSasTokenGenerator(store, endpoint)
@@ -129,6 +103,5 @@
     blobRoot.toAbsolutePath.pathAsString should equal ("https://coaexternalstorage.blob.core.windows.net/inputs/cromwell-execution")
     val otherFile = blobRoot.resolve("test/inputFile.txt")
     otherFile.toAbsolutePath.pathAsString should equal ("https://coaexternalstorage.blob.core.windows.net/inputs/cromwell-execution/test/inputFile.txt")
->>>>>>> c0768750
   }
 }