package cromwell.filesystems.blob

import com.azure.core.credential.AzureSasCredential
<<<<<<< HEAD
=======
import com.azure.storage.blob.nio.AzureFileSystem
>>>>>>> f8c9ff2a
import common.mock.MockSugar
import org.mockito.Mockito._
import org.scalatest.flatspec.AnyFlatSpec
import org.scalatest.matchers.should.Matchers

<<<<<<< HEAD
import java.nio.file.{FileSystem, FileSystemNotFoundException}
import java.time.format.DateTimeFormatter
import java.time.temporal.ChronoUnit
import java.time.{Duration, Instant, ZoneId}
import scala.util.{Failure, Try}

=======
import java.nio.file.FileSystemNotFoundException
import java.time.format.DateTimeFormatter
import java.time.temporal.ChronoUnit
import java.time.{Duration, Instant, ZoneId}
import java.util.UUID
import scala.util.{Failure, Success, Try}
>>>>>>> f8c9ff2a

object BlobPathBuilderFactorySpec {
  def buildExampleSasToken(expiry: Instant): AzureSasCredential = {
    val formatter = DateTimeFormatter.ofPattern("yyyy-MM-dd").withZone(ZoneId.systemDefault())
    val sv = formatter.format(expiry)
<<<<<<< HEAD
    val se = expiry.toString().replace(":","%3A")
=======
    val se = expiry.toString().replace(":", "%3A")
>>>>>>> f8c9ff2a
    new AzureSasCredential(s"sv=$sv&se=$se&sr=c&sp=rcl")
  }
}
class BlobPathBuilderFactorySpec extends AnyFlatSpec with Matchers with MockSugar {
  def generateTokenExpiration(minutes: Long) = Instant.now.plus(minutes, ChronoUnit.MINUTES)

  it should "build an example sas token of the correct format" in {
    val testToken = BlobPathBuilderFactorySpec.buildExampleSasToken(Instant.ofEpochMilli(1603794041000L))
    val sourceToken = "sv=2020-10-27&se=2020-10-27T10%3A20%3A41Z&sr=c&sp=rcl"
    testToken.getSignature should equal(sourceToken)
  }

<<<<<<< HEAD
  it should "parse an expiration time from a sas token" in {
    val expiryTime = generateTokenExpiration(20L)
    val sasToken = BlobPathBuilderFactorySpec.buildExampleSasToken(expiryTime)
    val expiry = BlobFileSystemManager.parseTokenExpiry(sasToken)
    expiry should contain(expiryTime)
  }

  it should "verify an unexpired token will be processed as unexpired" in {
    val expiryTime = generateTokenExpiration(11L)
    val expired = BlobFileSystemManager.hasTokenExpired(expiryTime, Duration.ofMinutes(10L))
    expired shouldBe false
  }

  it should "test an expired token will be processed as expired" in {
    val expiryTime = generateTokenExpiration(9L)
    val expired = BlobFileSystemManager.hasTokenExpired(expiryTime, Duration.ofMinutes(10L))
    expired shouldBe true
  }

  it should "test that a filesystem gets closed correctly" in {
    val endpoint = BlobPathBuilderSpec.buildEndpoint("storageAccount")
    val azureUri = BlobFileSystemManager.uri(endpoint)
    val fileSystems = mock[FileSystemAPI]
    val fileSystem = mock[FileSystem]
=======
  it should "test that a filesystem gets closed correctly" in {
    val endpoint = BlobPathBuilderSpec.buildEndpoint("storageAccount")
    val container = BlobContainerName("test")
    val azureUri = BlobFileSystemManager.combinedEnpointContainerUri(endpoint, container)
    val fileSystems = mock[AzureFileSystemAPI]
    val fileSystem = mock[AzureFileSystem]
>>>>>>> f8c9ff2a
    when(fileSystems.getFileSystem(azureUri)).thenReturn(Try(fileSystem))
    when(fileSystems.closeFileSystem(azureUri)).thenCallRealMethod()

    fileSystems.closeFileSystem(azureUri)
    verify(fileSystem, times(1)).close()
  }

<<<<<<< HEAD
  it should "test retrieveFileSystem with expired filesystem" in {
    val endpoint = BlobPathBuilderSpec.buildEndpoint("storageAccount")
    val expiredToken = generateTokenExpiration(9L)
    val refreshedToken = generateTokenExpiration(69L)
    val sasToken = BlobPathBuilderFactorySpec.buildExampleSasToken(refreshedToken)
    val container = BlobContainerName("storageContainer")
    val configMap = BlobFileSystemManager.buildConfigMap(sasToken, container)
    val azureUri = BlobFileSystemManager.uri(endpoint)

    val fileSystems = mock[FileSystemAPI]
    val blobTokenGenerator = mock[BlobSasTokenGenerator]
    when(blobTokenGenerator.generateBlobSasToken).thenReturn(Try(sasToken))

    val fsm = new BlobFileSystemManager(container, endpoint, 10L, blobTokenGenerator, fileSystems, Some(expiredToken))
    fsm.getExpiry should contain(expiredToken)
    fsm.isTokenExpired shouldBe true
    fsm.retrieveFilesystem()

    fsm.getExpiry should contain(refreshedToken)
    fsm.isTokenExpired shouldBe false
    verify(fileSystems, never()).getFileSystem(azureUri)
=======
  it should "test retrieveFileSystem with expired Terra filesystem" in {
    val endpoint = BlobPathBuilderSpec.buildEndpoint("storageAccount")
    // val expiredToken = generateTokenExpiration(9L)
    val refreshedToken = generateTokenExpiration(69L)
    val sasToken = BlobPathBuilderFactorySpec.buildExampleSasToken(refreshedToken)
    val container = BlobContainerName("sc-" + UUID.randomUUID().toString())
    val configMap = BlobFileSystemManager.buildConfigMap(sasToken, container)
    val azureUri = BlobFileSystemManager.combinedEnpointContainerUri(endpoint, container)

    // Mocking this final class requires the plugin Mock Maker Inline plugin, configured here
    // at filesystems/blob/src/test/resources/mockito-extensions/org.mockito.plugins.MockMaker
    val azureFileSystem = mock[AzureFileSystem]
    when(azureFileSystem.isExpired(Duration.ofMinutes(10L))).thenReturn(true)
    val fileSystems = mock[AzureFileSystemAPI]
    when(fileSystems.getFileSystem(azureUri)).thenReturn(Success(azureFileSystem))
    val blobTokenGenerator = mock[BlobSasTokenGenerator]
    when(blobTokenGenerator.generateBlobSasToken(endpoint, container)).thenReturn(Try(sasToken))

    val fsm = new BlobFileSystemManager(10L, blobTokenGenerator, fileSystems)
    fsm.retrieveFilesystem(endpoint, container)

    verify(fileSystems, times(1)).getFileSystem(azureUri)
>>>>>>> f8c9ff2a
    verify(fileSystems, times(1)).newFileSystem(azureUri, configMap)
    verify(fileSystems, times(1)).closeFileSystem(azureUri)
  }

<<<<<<< HEAD
  it should "test retrieveFileSystem with an unexpired fileSystem" in {
    val endpoint = BlobPathBuilderSpec.buildEndpoint("storageAccount")
    val initialToken = generateTokenExpiration(11L)
    val refreshedToken = generateTokenExpiration(71L)
    val sasToken = BlobPathBuilderFactorySpec.buildExampleSasToken(refreshedToken)
    val container = BlobContainerName("storageContainer")
    val configMap = BlobFileSystemManager.buildConfigMap(sasToken, container)
    val azureUri = BlobFileSystemManager.uri(endpoint)
    // Need a fake filesystem to supply the getFileSystem simulated try
    val dummyFileSystem = mock[FileSystem]

    val fileSystems = mock[FileSystemAPI]
    when(fileSystems.getFileSystem(azureUri)).thenReturn(Try(dummyFileSystem))

    val blobTokenGenerator = mock[BlobSasTokenGenerator]
    when(blobTokenGenerator.generateBlobSasToken).thenReturn(Try(sasToken))

    val fsm = new BlobFileSystemManager(container, endpoint, 10L, blobTokenGenerator, fileSystems, Some(initialToken))
    fsm.getExpiry should contain(initialToken)
    fsm.isTokenExpired shouldBe false
    fsm.retrieveFilesystem()

    fsm.getExpiry should contain(initialToken)
    fsm.isTokenExpired shouldBe false
=======
  it should "test retrieveFileSystem with an unexpired Terra fileSystem" in {
    val endpoint = BlobPathBuilderSpec.buildEndpoint("storageAccount")
    // val initialToken = generateTokenExpiration(11L)
    val refreshedToken = generateTokenExpiration(71L)
    val sasToken = BlobPathBuilderFactorySpec.buildExampleSasToken(refreshedToken)
    val container = BlobContainerName("sc-" + UUID.randomUUID().toString())
    val configMap = BlobFileSystemManager.buildConfigMap(sasToken, container)
    val azureUri = BlobFileSystemManager.combinedEnpointContainerUri(endpoint, container)

    // Mocking this final class requires the plugin Mock Maker Inline plugin, configured here
    // at filesystems/blob/src/test/resources/mockito-extensions/org.mockito.plugins.MockMaker
    val azureFileSystem = mock[AzureFileSystem]
    when(azureFileSystem.isExpired(Duration.ofMinutes(10L))).thenReturn(false)
    val fileSystems = mock[AzureFileSystemAPI]
    when(fileSystems.getFileSystem(azureUri)).thenReturn(Try(azureFileSystem))

    val blobTokenGenerator = mock[BlobSasTokenGenerator]
    when(blobTokenGenerator.generateBlobSasToken(endpoint, container)).thenReturn(Try(sasToken))

    val fsm = new BlobFileSystemManager(10L, blobTokenGenerator, fileSystems)
    fsm.retrieveFilesystem(endpoint, container)

>>>>>>> f8c9ff2a
    verify(fileSystems, times(1)).getFileSystem(azureUri)
    verify(fileSystems, never()).newFileSystem(azureUri, configMap)
    verify(fileSystems, never()).closeFileSystem(azureUri)
  }

<<<<<<< HEAD
  it should "test retrieveFileSystem with an uninitialized filesystem" in {
    val endpoint = BlobPathBuilderSpec.buildEndpoint("storageAccount")
    val refreshedToken = generateTokenExpiration(71L)
    val sasToken = BlobPathBuilderFactorySpec.buildExampleSasToken(refreshedToken)
    val container = BlobContainerName("storageContainer")
    val configMap = BlobFileSystemManager.buildConfigMap(sasToken, container)
    val azureUri = BlobFileSystemManager.uri(endpoint)

    val fileSystems = mock[FileSystemAPI]
    when(fileSystems.getFileSystem(azureUri)).thenReturn(Failure(new FileSystemNotFoundException))
    val blobTokenGenerator = mock[BlobSasTokenGenerator]
    when(blobTokenGenerator.generateBlobSasToken).thenReturn(Try(sasToken))

    val fsm = new BlobFileSystemManager(container, endpoint, 10L, blobTokenGenerator, fileSystems, Some(refreshedToken))
    fsm.getExpiry.isDefined shouldBe true
    fsm.isTokenExpired shouldBe false
    fsm.retrieveFilesystem()

    fsm.getExpiry should contain(refreshedToken)
    fsm.isTokenExpired shouldBe false
=======
  it should "test retrieveFileSystem with an uninitialized Terra filesystem" in {
    val endpoint = BlobPathBuilderSpec.buildEndpoint("storageAccount")
    val refreshedToken = generateTokenExpiration(71L)
    val sasToken = BlobPathBuilderFactorySpec.buildExampleSasToken(refreshedToken)
    val container = BlobContainerName("sc-" + UUID.randomUUID().toString())
    val configMap = BlobFileSystemManager.buildConfigMap(sasToken, container)
    val azureUri = BlobFileSystemManager.combinedEnpointContainerUri(endpoint, container)

    // Mocking this final class requires the plugin Mock Maker Inline plugin, configured here
    // at filesystems/blob/src/test/resources/mockito-extensions/org.mockito.plugins.MockMaker
    val azureFileSystem = mock[AzureFileSystem]
    when(azureFileSystem.isExpired(Duration.ofMinutes(10L))).thenReturn(false)
    val fileSystems = mock[AzureFileSystemAPI]
    when(fileSystems.getFileSystem(azureUri)).thenReturn(Failure(new FileSystemNotFoundException))
    when(fileSystems.newFileSystem(azureUri, configMap)).thenReturn(Try(azureFileSystem))
    val blobTokenGenerator = mock[BlobSasTokenGenerator]
    when(blobTokenGenerator.generateBlobSasToken(endpoint, container)).thenReturn(Try(sasToken))

    val fsm = new BlobFileSystemManager(0L, blobTokenGenerator, fileSystems)
    fsm.retrieveFilesystem(endpoint, container)

>>>>>>> f8c9ff2a
    verify(fileSystems, times(1)).getFileSystem(azureUri)
    verify(fileSystems, times(1)).newFileSystem(azureUri, configMap)
    verify(fileSystems, never()).closeFileSystem(azureUri)
  }

<<<<<<< HEAD
  it should "test retrieveFileSystem with an unknown filesystem" in {
    val endpoint = BlobPathBuilderSpec.buildEndpoint("storageAccount")
    val refreshedToken = generateTokenExpiration(71L)
    val sasToken = BlobPathBuilderFactorySpec.buildExampleSasToken(refreshedToken)
    val container = BlobContainerName("storageContainer")
    val configMap = BlobFileSystemManager.buildConfigMap(sasToken, container)
    val azureUri = BlobFileSystemManager.uri(endpoint)

    val fileSystems = mock[FileSystemAPI]
    val blobTokenGenerator = mock[BlobSasTokenGenerator]
    when(blobTokenGenerator.generateBlobSasToken).thenReturn(Try(sasToken))

    val fsm = new BlobFileSystemManager(container, endpoint, 10L, blobTokenGenerator, fileSystems)
    fsm.getExpiry.isDefined shouldBe false
    fsm.isTokenExpired shouldBe false
    fsm.retrieveFilesystem()

    fsm.getExpiry should contain(refreshedToken)
    fsm.isTokenExpired shouldBe false
    verify(fileSystems, never()).getFileSystem(azureUri)
    verify(fileSystems, times(1)).newFileSystem(azureUri, configMap)
    verify(fileSystems, times(1)).closeFileSystem(azureUri)
=======
  it should "test retrieveFileSystem with expired non-Terra filesystem" in {
    val endpoint = BlobPathBuilderSpec.buildEndpoint("storageAccount")
    val sasToken = BlobFileSystemManager.PLACEHOLDER_TOKEN
    val container = BlobContainerName("sc-" + UUID.randomUUID().toString())
    val configMap = BlobFileSystemManager.buildConfigMap(sasToken, container)
    val azureUri = BlobFileSystemManager.combinedEnpointContainerUri(endpoint, container)

    // Mocking this final class requires the plugin Mock Maker Inline plugin, configured here
    // at filesystems/blob/src/test/resources/mockito-extensions/org.mockito.plugins.MockMaker
    val azureFileSystem = mock[AzureFileSystem]
    when(azureFileSystem.isExpired(Duration.ofMinutes(10L))).thenReturn(true)
    val fileSystems = mock[AzureFileSystemAPI]
    when(fileSystems.getFileSystem(azureUri)).thenReturn(Success(azureFileSystem))
    val blobTokenGenerator = mock[BlobSasTokenGenerator]
    when(blobTokenGenerator.generateBlobSasToken(endpoint, container)).thenReturn(Try(sasToken))

    val fsm = new BlobFileSystemManager(10L, blobTokenGenerator, fileSystems)
    fsm.retrieveFilesystem(endpoint, container)

    verify(fileSystems, times(1)).getFileSystem(azureUri)
    verify(fileSystems, times(1)).newFileSystem(azureUri, configMap)
    verify(fileSystems, times(1)).closeFileSystem(azureUri)
  }

  it should "test retrieveFileSystem with an unexpired non-Terra fileSystem" in {
    val endpoint = BlobPathBuilderSpec.buildEndpoint("storageAccount")
    val sasToken = BlobFileSystemManager.PLACEHOLDER_TOKEN
    val container = BlobContainerName("sc-" + UUID.randomUUID().toString())
    val configMap = BlobFileSystemManager.buildConfigMap(sasToken, container)
    val azureUri = BlobFileSystemManager.combinedEnpointContainerUri(endpoint, container)

    // Mocking this final class requires the plugin Mock Maker Inline plugin, configured here
    // at filesystems/blob/src/test/resources/mockito-extensions/org.mockito.plugins.MockMaker
    val azureFileSystem = mock[AzureFileSystem]
    when(azureFileSystem.isExpired(Duration.ofMinutes(10L))).thenReturn(false)
    val fileSystems = mock[AzureFileSystemAPI]
    when(fileSystems.getFileSystem(azureUri)).thenReturn(Try(azureFileSystem))

    val blobTokenGenerator = mock[BlobSasTokenGenerator]
    when(blobTokenGenerator.generateBlobSasToken(endpoint, container)).thenReturn(Try(sasToken))

    val fsm = new BlobFileSystemManager(10L, blobTokenGenerator, fileSystems)
    fsm.retrieveFilesystem(endpoint, container)

    verify(fileSystems, times(1)).getFileSystem(azureUri)
    verify(fileSystems, never()).newFileSystem(azureUri, configMap)
    verify(fileSystems, never()).closeFileSystem(azureUri)
  }

  it should "test retrieveFileSystem with an uninitialized non-Terra filesystem" in {
    val endpoint = BlobPathBuilderSpec.buildEndpoint("storageAccount")
    val sasToken = BlobFileSystemManager.PLACEHOLDER_TOKEN
    val container = BlobContainerName("sc-" + UUID.randomUUID().toString())
    val configMap = BlobFileSystemManager.buildConfigMap(sasToken, container)
    val azureUri = BlobFileSystemManager.combinedEnpointContainerUri(endpoint, container)

    // Mocking this final class requires the plugin Mock Maker Inline plugin, configured here
    // at filesystems/blob/src/test/resources/mockito-extensions/org.mockito.plugins.MockMaker
    val azureFileSystem = mock[AzureFileSystem]
    when(azureFileSystem.isExpired(Duration.ofMinutes(10L))).thenReturn(false)
    val fileSystems = mock[AzureFileSystemAPI]
    when(fileSystems.getFileSystem(azureUri)).thenReturn(Failure(new FileSystemNotFoundException))
    when(fileSystems.newFileSystem(azureUri, configMap)).thenReturn(Try(azureFileSystem))
    val blobTokenGenerator = mock[BlobSasTokenGenerator]
    when(blobTokenGenerator.generateBlobSasToken(endpoint, container)).thenReturn(Try(sasToken))

    val fsm = new BlobFileSystemManager(0L, blobTokenGenerator, fileSystems)
    fsm.retrieveFilesystem(endpoint, container)

    verify(fileSystems, times(1)).getFileSystem(azureUri)
    verify(fileSystems, times(1)).newFileSystem(azureUri, configMap)
    verify(fileSystems, never()).closeFileSystem(azureUri)
>>>>>>> f8c9ff2a
  }
}<|MERGE_RESOLUTION|>--- conflicted
+++ resolved
@@ -1,40 +1,24 @@
 package cromwell.filesystems.blob
 
 import com.azure.core.credential.AzureSasCredential
-<<<<<<< HEAD
-=======
 import com.azure.storage.blob.nio.AzureFileSystem
->>>>>>> f8c9ff2a
 import common.mock.MockSugar
 import org.mockito.Mockito._
 import org.scalatest.flatspec.AnyFlatSpec
 import org.scalatest.matchers.should.Matchers
 
-<<<<<<< HEAD
-import java.nio.file.{FileSystem, FileSystemNotFoundException}
-import java.time.format.DateTimeFormatter
-import java.time.temporal.ChronoUnit
-import java.time.{Duration, Instant, ZoneId}
-import scala.util.{Failure, Try}
-
-=======
 import java.nio.file.FileSystemNotFoundException
 import java.time.format.DateTimeFormatter
 import java.time.temporal.ChronoUnit
 import java.time.{Duration, Instant, ZoneId}
 import java.util.UUID
 import scala.util.{Failure, Success, Try}
->>>>>>> f8c9ff2a
 
 object BlobPathBuilderFactorySpec {
   def buildExampleSasToken(expiry: Instant): AzureSasCredential = {
     val formatter = DateTimeFormatter.ofPattern("yyyy-MM-dd").withZone(ZoneId.systemDefault())
     val sv = formatter.format(expiry)
-<<<<<<< HEAD
-    val se = expiry.toString().replace(":","%3A")
-=======
     val se = expiry.toString().replace(":", "%3A")
->>>>>>> f8c9ff2a
     new AzureSasCredential(s"sv=$sv&se=$se&sr=c&sp=rcl")
   }
 }
@@ -47,39 +31,12 @@
     testToken.getSignature should equal(sourceToken)
   }
 
-<<<<<<< HEAD
-  it should "parse an expiration time from a sas token" in {
-    val expiryTime = generateTokenExpiration(20L)
-    val sasToken = BlobPathBuilderFactorySpec.buildExampleSasToken(expiryTime)
-    val expiry = BlobFileSystemManager.parseTokenExpiry(sasToken)
-    expiry should contain(expiryTime)
-  }
-
-  it should "verify an unexpired token will be processed as unexpired" in {
-    val expiryTime = generateTokenExpiration(11L)
-    val expired = BlobFileSystemManager.hasTokenExpired(expiryTime, Duration.ofMinutes(10L))
-    expired shouldBe false
-  }
-
-  it should "test an expired token will be processed as expired" in {
-    val expiryTime = generateTokenExpiration(9L)
-    val expired = BlobFileSystemManager.hasTokenExpired(expiryTime, Duration.ofMinutes(10L))
-    expired shouldBe true
-  }
-
-  it should "test that a filesystem gets closed correctly" in {
-    val endpoint = BlobPathBuilderSpec.buildEndpoint("storageAccount")
-    val azureUri = BlobFileSystemManager.uri(endpoint)
-    val fileSystems = mock[FileSystemAPI]
-    val fileSystem = mock[FileSystem]
-=======
   it should "test that a filesystem gets closed correctly" in {
     val endpoint = BlobPathBuilderSpec.buildEndpoint("storageAccount")
     val container = BlobContainerName("test")
     val azureUri = BlobFileSystemManager.combinedEnpointContainerUri(endpoint, container)
     val fileSystems = mock[AzureFileSystemAPI]
     val fileSystem = mock[AzureFileSystem]
->>>>>>> f8c9ff2a
     when(fileSystems.getFileSystem(azureUri)).thenReturn(Try(fileSystem))
     when(fileSystems.closeFileSystem(azureUri)).thenCallRealMethod()
 
@@ -87,29 +44,6 @@
     verify(fileSystem, times(1)).close()
   }
 
-<<<<<<< HEAD
-  it should "test retrieveFileSystem with expired filesystem" in {
-    val endpoint = BlobPathBuilderSpec.buildEndpoint("storageAccount")
-    val expiredToken = generateTokenExpiration(9L)
-    val refreshedToken = generateTokenExpiration(69L)
-    val sasToken = BlobPathBuilderFactorySpec.buildExampleSasToken(refreshedToken)
-    val container = BlobContainerName("storageContainer")
-    val configMap = BlobFileSystemManager.buildConfigMap(sasToken, container)
-    val azureUri = BlobFileSystemManager.uri(endpoint)
-
-    val fileSystems = mock[FileSystemAPI]
-    val blobTokenGenerator = mock[BlobSasTokenGenerator]
-    when(blobTokenGenerator.generateBlobSasToken).thenReturn(Try(sasToken))
-
-    val fsm = new BlobFileSystemManager(container, endpoint, 10L, blobTokenGenerator, fileSystems, Some(expiredToken))
-    fsm.getExpiry should contain(expiredToken)
-    fsm.isTokenExpired shouldBe true
-    fsm.retrieveFilesystem()
-
-    fsm.getExpiry should contain(refreshedToken)
-    fsm.isTokenExpired shouldBe false
-    verify(fileSystems, never()).getFileSystem(azureUri)
-=======
   it should "test retrieveFileSystem with expired Terra filesystem" in {
     val endpoint = BlobPathBuilderSpec.buildEndpoint("storageAccount")
     // val expiredToken = generateTokenExpiration(9L)
@@ -132,37 +66,10 @@
     fsm.retrieveFilesystem(endpoint, container)
 
     verify(fileSystems, times(1)).getFileSystem(azureUri)
->>>>>>> f8c9ff2a
     verify(fileSystems, times(1)).newFileSystem(azureUri, configMap)
     verify(fileSystems, times(1)).closeFileSystem(azureUri)
   }
 
-<<<<<<< HEAD
-  it should "test retrieveFileSystem with an unexpired fileSystem" in {
-    val endpoint = BlobPathBuilderSpec.buildEndpoint("storageAccount")
-    val initialToken = generateTokenExpiration(11L)
-    val refreshedToken = generateTokenExpiration(71L)
-    val sasToken = BlobPathBuilderFactorySpec.buildExampleSasToken(refreshedToken)
-    val container = BlobContainerName("storageContainer")
-    val configMap = BlobFileSystemManager.buildConfigMap(sasToken, container)
-    val azureUri = BlobFileSystemManager.uri(endpoint)
-    // Need a fake filesystem to supply the getFileSystem simulated try
-    val dummyFileSystem = mock[FileSystem]
-
-    val fileSystems = mock[FileSystemAPI]
-    when(fileSystems.getFileSystem(azureUri)).thenReturn(Try(dummyFileSystem))
-
-    val blobTokenGenerator = mock[BlobSasTokenGenerator]
-    when(blobTokenGenerator.generateBlobSasToken).thenReturn(Try(sasToken))
-
-    val fsm = new BlobFileSystemManager(container, endpoint, 10L, blobTokenGenerator, fileSystems, Some(initialToken))
-    fsm.getExpiry should contain(initialToken)
-    fsm.isTokenExpired shouldBe false
-    fsm.retrieveFilesystem()
-
-    fsm.getExpiry should contain(initialToken)
-    fsm.isTokenExpired shouldBe false
-=======
   it should "test retrieveFileSystem with an unexpired Terra fileSystem" in {
     val endpoint = BlobPathBuilderSpec.buildEndpoint("storageAccount")
     // val initialToken = generateTokenExpiration(11L)
@@ -185,34 +92,11 @@
     val fsm = new BlobFileSystemManager(10L, blobTokenGenerator, fileSystems)
     fsm.retrieveFilesystem(endpoint, container)
 
->>>>>>> f8c9ff2a
     verify(fileSystems, times(1)).getFileSystem(azureUri)
     verify(fileSystems, never()).newFileSystem(azureUri, configMap)
     verify(fileSystems, never()).closeFileSystem(azureUri)
   }
 
-<<<<<<< HEAD
-  it should "test retrieveFileSystem with an uninitialized filesystem" in {
-    val endpoint = BlobPathBuilderSpec.buildEndpoint("storageAccount")
-    val refreshedToken = generateTokenExpiration(71L)
-    val sasToken = BlobPathBuilderFactorySpec.buildExampleSasToken(refreshedToken)
-    val container = BlobContainerName("storageContainer")
-    val configMap = BlobFileSystemManager.buildConfigMap(sasToken, container)
-    val azureUri = BlobFileSystemManager.uri(endpoint)
-
-    val fileSystems = mock[FileSystemAPI]
-    when(fileSystems.getFileSystem(azureUri)).thenReturn(Failure(new FileSystemNotFoundException))
-    val blobTokenGenerator = mock[BlobSasTokenGenerator]
-    when(blobTokenGenerator.generateBlobSasToken).thenReturn(Try(sasToken))
-
-    val fsm = new BlobFileSystemManager(container, endpoint, 10L, blobTokenGenerator, fileSystems, Some(refreshedToken))
-    fsm.getExpiry.isDefined shouldBe true
-    fsm.isTokenExpired shouldBe false
-    fsm.retrieveFilesystem()
-
-    fsm.getExpiry should contain(refreshedToken)
-    fsm.isTokenExpired shouldBe false
-=======
   it should "test retrieveFileSystem with an uninitialized Terra filesystem" in {
     val endpoint = BlobPathBuilderSpec.buildEndpoint("storageAccount")
     val refreshedToken = generateTokenExpiration(71L)
@@ -234,36 +118,11 @@
     val fsm = new BlobFileSystemManager(0L, blobTokenGenerator, fileSystems)
     fsm.retrieveFilesystem(endpoint, container)
 
->>>>>>> f8c9ff2a
     verify(fileSystems, times(1)).getFileSystem(azureUri)
     verify(fileSystems, times(1)).newFileSystem(azureUri, configMap)
     verify(fileSystems, never()).closeFileSystem(azureUri)
   }
 
-<<<<<<< HEAD
-  it should "test retrieveFileSystem with an unknown filesystem" in {
-    val endpoint = BlobPathBuilderSpec.buildEndpoint("storageAccount")
-    val refreshedToken = generateTokenExpiration(71L)
-    val sasToken = BlobPathBuilderFactorySpec.buildExampleSasToken(refreshedToken)
-    val container = BlobContainerName("storageContainer")
-    val configMap = BlobFileSystemManager.buildConfigMap(sasToken, container)
-    val azureUri = BlobFileSystemManager.uri(endpoint)
-
-    val fileSystems = mock[FileSystemAPI]
-    val blobTokenGenerator = mock[BlobSasTokenGenerator]
-    when(blobTokenGenerator.generateBlobSasToken).thenReturn(Try(sasToken))
-
-    val fsm = new BlobFileSystemManager(container, endpoint, 10L, blobTokenGenerator, fileSystems)
-    fsm.getExpiry.isDefined shouldBe false
-    fsm.isTokenExpired shouldBe false
-    fsm.retrieveFilesystem()
-
-    fsm.getExpiry should contain(refreshedToken)
-    fsm.isTokenExpired shouldBe false
-    verify(fileSystems, never()).getFileSystem(azureUri)
-    verify(fileSystems, times(1)).newFileSystem(azureUri, configMap)
-    verify(fileSystems, times(1)).closeFileSystem(azureUri)
-=======
   it should "test retrieveFileSystem with expired non-Terra filesystem" in {
     val endpoint = BlobPathBuilderSpec.buildEndpoint("storageAccount")
     val sasToken = BlobFileSystemManager.PLACEHOLDER_TOKEN
@@ -336,6 +195,5 @@
     verify(fileSystems, times(1)).getFileSystem(azureUri)
     verify(fileSystems, times(1)).newFileSystem(azureUri, configMap)
     verify(fileSystems, never()).closeFileSystem(azureUri)
->>>>>>> f8c9ff2a
   }
 }