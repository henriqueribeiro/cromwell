package cromwell.filesystems.blob

import akka.actor.ActorSystem
import com.typesafe.config.Config
import cromwell.core.WorkflowOptions
import cromwell.core.path.PathBuilderFactory
import cromwell.core.path.PathBuilderFactory.PriorityBlob

import java.util.UUID
import scala.concurrent.{ExecutionContext, Future}
<<<<<<< HEAD

final case class SubscriptionId(value: UUID) {override def toString: String = value.toString}
final case class BlobContainerName(value: String) {override def toString: String = value}
final case class StorageAccountName(value: String) {override def toString: String = value}
final case class EndpointURL(value: String) {override def toString: String = value}
final case class WorkspaceId(value: UUID) {override def toString: String = value.toString}
final case class ContainerResourceId(value: UUID) {override def toString: String = value.toString}
final case class WorkspaceManagerURL(value: String) {override def toString: String = value}

final case class BlobPathBuilderFactory(globalConfig: Config, instanceConfig: Config, fsm: BlobFileSystemManager) extends PathBuilderFactory {

  override def withOptions(options: WorkflowOptions)(implicit as: ActorSystem, ec: ExecutionContext): Future[BlobPathBuilder] = {
    Future {
      new BlobPathBuilder(fsm.container, fsm.endpoint)(fsm)
    }
  }

  override def priority: Int = PriorityBlob
}

sealed trait BlobTokenGenerator {
  def getAccessToken: String
}

object BlobTokenGenerator {
  def createBlobTokenGenerator(container: String, endpoint: String): BlobTokenGenerator = {
    createBlobTokenGenerator(container, endpoint, None, None)
  }
  def createBlobTokenGenerator(container: String, endpoint: String, workspaceId: Option[String], workspaceManagerURL: Option[String]): BlobTokenGenerator = {
     (container: String, endpoint: String, workspaceId, workspaceManagerURL) match {
       case (container, endpoint, None, None) =>
         NativeBlobTokenGenerator(container, endpoint)
       case (container, endpoint, Some(workspaceId), Some(workspaceManagerURL)) =>
         WSMBlobTokenGenerator(container, endpoint, workspaceId, workspaceManagerURL)
       case _ =>
         throw new Exception("Arguments provided do not match any available BlobTokenGenerator implementation.")
     }
  }
=======
import scala.util.Try

final case class SubscriptionId(value: UUID) { override def toString: String = value.toString }
final case class BlobContainerName(value: String) {
  override def toString: String = value
  lazy val workspaceId: Try[UUID] =
    Try(UUID.fromString(value.replaceFirst("sc-", "")))
>>>>>>> f8c9ff2a
}
final case class StorageAccountName(value: String) { override def toString: String = value }
final case class EndpointURL(value: String) {
  override def toString: String = value
  lazy val storageAccountName: Try[StorageAccountName] = {
    val sa = for {
      host <- value.split("//").findLast(_.nonEmpty)
      storageAccountName <- host.split("\\.").find(_.nonEmpty)
    } yield StorageAccountName(storageAccountName)
    sa.toRight(new Exception(s"Storage account name could not be parsed from $value")).toTry
  }
}

final case class WorkspaceManagerURL(value: String) { override def toString: String = value }

final case class BlobPathBuilderFactory(globalConfig: Config, instanceConfig: Config, fsm: BlobFileSystemManager)
    extends PathBuilderFactory {

  override def withOptions(
    options: WorkflowOptions
  )(implicit as: ActorSystem, ec: ExecutionContext): Future[BlobPathBuilder] =
    Future {
      new BlobPathBuilder()(fsm)
    }

  override def priority: Int = PriorityBlob
}<|MERGE_RESOLUTION|>--- conflicted
+++ resolved
@@ -8,46 +8,6 @@
 
 import java.util.UUID
 import scala.concurrent.{ExecutionContext, Future}
-<<<<<<< HEAD
-
-final case class SubscriptionId(value: UUID) {override def toString: String = value.toString}
-final case class BlobContainerName(value: String) {override def toString: String = value}
-final case class StorageAccountName(value: String) {override def toString: String = value}
-final case class EndpointURL(value: String) {override def toString: String = value}
-final case class WorkspaceId(value: UUID) {override def toString: String = value.toString}
-final case class ContainerResourceId(value: UUID) {override def toString: String = value.toString}
-final case class WorkspaceManagerURL(value: String) {override def toString: String = value}
-
-final case class BlobPathBuilderFactory(globalConfig: Config, instanceConfig: Config, fsm: BlobFileSystemManager) extends PathBuilderFactory {
-
-  override def withOptions(options: WorkflowOptions)(implicit as: ActorSystem, ec: ExecutionContext): Future[BlobPathBuilder] = {
-    Future {
-      new BlobPathBuilder(fsm.container, fsm.endpoint)(fsm)
-    }
-  }
-
-  override def priority: Int = PriorityBlob
-}
-
-sealed trait BlobTokenGenerator {
-  def getAccessToken: String
-}
-
-object BlobTokenGenerator {
-  def createBlobTokenGenerator(container: String, endpoint: String): BlobTokenGenerator = {
-    createBlobTokenGenerator(container, endpoint, None, None)
-  }
-  def createBlobTokenGenerator(container: String, endpoint: String, workspaceId: Option[String], workspaceManagerURL: Option[String]): BlobTokenGenerator = {
-     (container: String, endpoint: String, workspaceId, workspaceManagerURL) match {
-       case (container, endpoint, None, None) =>
-         NativeBlobTokenGenerator(container, endpoint)
-       case (container, endpoint, Some(workspaceId), Some(workspaceManagerURL)) =>
-         WSMBlobTokenGenerator(container, endpoint, workspaceId, workspaceManagerURL)
-       case _ =>
-         throw new Exception("Arguments provided do not match any available BlobTokenGenerator implementation.")
-     }
-  }
-=======
 import scala.util.Try
 
 final case class SubscriptionId(value: UUID) { override def toString: String = value.toString }
@@ -55,7 +15,6 @@
   override def toString: String = value
   lazy val workspaceId: Try[UUID] =
     Try(UUID.fromString(value.replaceFirst("sc-", "")))
->>>>>>> f8c9ff2a
 }
 final case class StorageAccountName(value: String) { override def toString: String = value }
 final case class EndpointURL(value: String) {
