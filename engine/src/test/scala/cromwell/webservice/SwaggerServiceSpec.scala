--- conflicted
+++ resolved
@@ -33,12 +33,8 @@
         status should be(StatusCodes.OK)
 
         val body = responseAs[String]
-<<<<<<< HEAD
-        val yaml = new SnakeYaml(new UniqueKeyConstructor(new LoaderOptions)).loadAs(body, classOf[java.util.Map[String, AnyRef]])
-=======
         val yaml = new SnakeYaml(new UniqueKeyConstructor(new LoaderOptions))
           .loadAs(body, classOf[java.util.Map[String, AnyRef]])
->>>>>>> f8c9ff2a
 
         yaml.get("swagger") should be("2.0")
       }
