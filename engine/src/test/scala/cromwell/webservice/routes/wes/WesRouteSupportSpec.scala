package cromwell.webservice.routes.wes

import akka.actor.Props
import akka.http.scaladsl.model.HttpMethods.POST
import akka.http.scaladsl.model._
import akka.http.scaladsl.server.MethodRejection
import akka.http.scaladsl.testkit.{RouteTestTimeout, ScalatestRouteTest}
import cromwell.util.SampleWdl.HelloWorld
import cromwell.webservice.routes.CromwellApiServiceSpec
<<<<<<< HEAD
import cromwell.webservice.routes.CromwellApiServiceSpec.{MockServiceRegistryActor, MockWorkflowManagerActor, MockWorkflowStoreActor}
=======
import cromwell.webservice.routes.CromwellApiServiceSpec.{
  MockServiceRegistryActor,
  MockWorkflowManagerActor,
  MockWorkflowStoreActor
}
>>>>>>> f8c9ff2a
import cromwell.webservice.routes.wes.WesResponseJsonSupport._
import org.scalatest.flatspec.AsyncFlatSpec
import org.scalatest.matchers.should.Matchers
import spray.json._

import scala.concurrent.duration._

class WesRouteSupportSpec extends AsyncFlatSpec with ScalatestRouteTest with Matchers with WesRouteSupport {

  val actorRefFactory = system
<<<<<<< HEAD
  override implicit val ec = system.dispatcher
  override val timeout = routeTestTimeout.duration
  implicit def routeTestTimeout = RouteTestTimeout(5.seconds)

=======
  implicit override val ec = system.dispatcher
  override val timeout = routeTestTimeout.duration
  implicit def routeTestTimeout = RouteTestTimeout(5.seconds)
>>>>>>> f8c9ff2a

  override val workflowStoreActor = actorRefFactory.actorOf(Props(new MockWorkflowStoreActor()))
  override val serviceRegistryActor = actorRefFactory.actorOf(Props(new MockServiceRegistryActor()))
  override val workflowManagerActor = actorRefFactory.actorOf(Props(new MockWorkflowManagerActor()))

  val version = "v1"

  behavior of "WES API /status endpoint"
  it should "return PAUSED when on hold" in {
    Get(s"/ga4gh/wes/$version/runs/${CromwellApiServiceSpec.OnHoldWorkflowId}/status") ~>
      wesRoutes ~>
      check {
        responseAs[WesRunStatus] shouldEqual WesRunStatus(CromwellApiServiceSpec.OnHoldWorkflowId.toString,
                                                          WesState.Paused
        )
      }
  }

  it should "return QUEUED when submitted" in {
    Get(s"/ga4gh/wes/$version/runs/${CromwellApiServiceSpec.ExistingWorkflowId}/status") ~>
      wesRoutes ~>
      check {
        responseAs[WesRunStatus] shouldEqual WesRunStatus(CromwellApiServiceSpec.ExistingWorkflowId.toString,
                                                          WesState.Queued
        )
      }
  }

  it should "return RUNNING when running" in {
    Get(s"/ga4gh/wes/$version/runs/${CromwellApiServiceSpec.RunningWorkflowId}/status") ~>
      wesRoutes ~>
      check {
        responseAs[WesRunStatus] shouldEqual WesRunStatus(CromwellApiServiceSpec.RunningWorkflowId.toString,
                                                          WesState.Running
        )
      }
  }

  it should "return CANCELING when aborting" in {
    Get(s"/ga4gh/wes/$version/runs/${CromwellApiServiceSpec.AbortingWorkflowId}/status") ~>
      wesRoutes ~>
      check {
        responseAs[WesRunStatus] shouldEqual WesRunStatus(CromwellApiServiceSpec.AbortingWorkflowId.toString,
                                                          WesState.Canceling
        )
      }
  }

  it should "return CANCELED when on hold" in {
    Get(s"/ga4gh/wes/$version/runs/${CromwellApiServiceSpec.AbortedWorkflowId}/status") ~>
      wesRoutes ~>
      check {
        responseAs[WesRunStatus] shouldEqual WesRunStatus(CromwellApiServiceSpec.AbortedWorkflowId.toString,
                                                          WesState.Canceled
        )
      }
  }

  it should "return COMPLETE when successful" in {
    Get(s"/ga4gh/wes/$version/runs/${CromwellApiServiceSpec.SucceededWorkflowId}/status") ~>
      wesRoutes ~>
      check {
        responseAs[WesRunStatus] shouldEqual WesRunStatus(CromwellApiServiceSpec.SucceededWorkflowId.toString,
                                                          WesState.Complete
        )
      }
  }

  it should "return EXECUTOR_ERROR when a workflow fails" in {
    Get(s"/ga4gh/wes/$version/runs/${CromwellApiServiceSpec.FailedWorkflowId}/status") ~>
      wesRoutes ~>
      check {
        responseAs[WesRunStatus] shouldEqual WesRunStatus(CromwellApiServiceSpec.FailedWorkflowId.toString,
                                                          WesState.ExecutorError
        )
      }
  }

  behavior of "WES API /cancel endpoint"
  it should "return 404 for abort of unknown workflow" in {
    val workflowId = CromwellApiServiceSpec.UnrecognizedWorkflowId

    Post(s"/ga4gh/wes/$version/runs/$workflowId/cancel") ~>
      wesRoutes ~>
      check {
        assertResult(StatusCodes.NotFound) {
          status
        }
      }
  }

  it should "return 400 for abort of a malformed workflow id" in {
    Post(s"/ga4gh/wes/$version/runs/foobar/cancel") ~>
      wesRoutes ~>
      check {
        assertResult(StatusCodes.InternalServerError) {
          status
        }

        responseAs[WesErrorResponse] shouldEqual WesErrorResponse("Invalid workflow ID: 'foobar'.",
                                                                  StatusCodes.InternalServerError.intValue
        )
      }
  }

  it should "return 200 for abort of an OnHold workflow" in {
    Post(s"/ga4gh/wes/$version/runs/${CromwellApiServiceSpec.OnHoldWorkflowId}/cancel") ~>
      wesRoutes ~>
      check {
        responseAs[WesRunId] shouldEqual WesRunId(CromwellApiServiceSpec.OnHoldWorkflowId.toString)

        assertResult(StatusCodes.OK) {
          status
        }
      }
  }

  it should "return 200 for abort of a workflow in Submitted state" in {
    Post(s"/ga4gh/wes/$version/runs/${CromwellApiServiceSpec.SubmittedWorkflowId}/cancel") ~>
      wesRoutes ~>
      check {
        responseAs[WesRunId] shouldEqual WesRunId(CromwellApiServiceSpec.SubmittedWorkflowId.toString)

        assertResult(StatusCodes.OK) {
          status
        }
      }
  }

  it should "return 200 for abort of an aborting workflow" in {
    Post(s"/ga4gh/wes/$version/runs/${CromwellApiServiceSpec.AbortingWorkflowId}/cancel") ~>
      wesRoutes ~>
      check {
        responseAs[WesRunId] shouldEqual WesRunId(CromwellApiServiceSpec.AbortingWorkflowId.toString)

        assertResult(StatusCodes.OK) {
          status
        }
      }
  }

  it should "fail if you submit via GET" in {
    Get(s"/ga4gh/wes/$version/runs/${CromwellApiServiceSpec.ExistingWorkflowId}/cancel") ~>
      wesRoutes ~>
      check {
        rejection shouldEqual MethodRejection(POST)
      }
  }

  behavior of "WES API /runs POST endpoint"
  it should "return 201 for a successful workflow submission" in {
<<<<<<< HEAD
    val workflowSource = Multipart.FormData.BodyPart("workflow_url", HttpEntity(MediaTypes.`application/json`, "https://raw.githubusercontent.com/broadinstitute/cromwell/develop/womtool/src/test/resources/validate/wdl_draft3/valid/callable_imports/my_workflow.wdl"))
    val workflowInputs = Multipart.FormData.BodyPart("workflow_params", HttpEntity(MediaTypes.`application/json`, HelloWorld.rawInputs.toJson.toString()))
=======
    val workflowSource = Multipart.FormData.BodyPart(
      "workflow_url",
      HttpEntity(
        MediaTypes.`application/json`,
        "https://raw.githubusercontent.com/broadinstitute/cromwell/develop/womtool/src/test/resources/validate/wdl_draft3/valid/callable_imports/my_workflow.wdl"
      )
    )
    val workflowInputs =
      Multipart.FormData.BodyPart("workflow_params",
                                  HttpEntity(MediaTypes.`application/json`, HelloWorld.rawInputs.toJson.toString())
      )
>>>>>>> f8c9ff2a
    val formData = Multipart.FormData(workflowSource, workflowInputs).toEntity()
    Post(s"/ga4gh/wes/$version/runs", formData) ~>
      wesRoutes ~>
      check {
<<<<<<< HEAD
        assertResult(
          s"""{
             |  "run_id": "${CromwellApiServiceSpec.ExistingWorkflowId.toString}"
             |}""".stripMargin) {
=======
        assertResult(s"""{
                        |  "run_id": "${CromwellApiServiceSpec.ExistingWorkflowId.toString}"
                        |}""".stripMargin) {
>>>>>>> f8c9ff2a
          responseAs[String].parseJson.prettyPrint
        }
        assertResult(StatusCodes.Created) {
          status
        }
        headers should be(Seq.empty)
      }
  }

<<<<<<< HEAD

=======
>>>>>>> f8c9ff2a
  behavior of "WES API /runs GET endpoint"
  it should "return results for a good query" in {
    Get(s"/ga4gh/wes/v1/runs") ~>
      wesRoutes ~>
      check {
        status should be(StatusCodes.OK)
        contentType should be(ContentTypes.`application/json`)
        val results = responseAs[JsObject].fields("runs").convertTo[Seq[JsObject]]
        results.head.fields("run_id") should be(JsString(CromwellApiServiceSpec.ExistingWorkflowId.toString))
        results.head.fields("state") should be(JsString("COMPLETE"))
      }
  }

  behavior of "WES API /runs/{run_id} endpoint"
  it should "return valid metadata when supplied a run_id" in {
    Get(s"/ga4gh/wes/v1/runs/${CromwellApiServiceSpec.wesWorkflowId}") ~>
      wesRoutes ~>
      check {
        status should be(StatusCodes.OK)
        val result = responseAs[JsObject]
<<<<<<< HEAD
        result.fields.keys should contain allOf("request", "run_id", "state")
=======
        result.fields.keys should contain allOf ("request", "run_id", "state")
>>>>>>> f8c9ff2a
        result.fields("state") should be(JsString("RUNNING"))
        result.fields("run_id") should be(JsString(CromwellApiServiceSpec.wesWorkflowId.toString))
      }
  }
}<|MERGE_RESOLUTION|>--- conflicted
+++ resolved
@@ -7,15 +7,11 @@
 import akka.http.scaladsl.testkit.{RouteTestTimeout, ScalatestRouteTest}
 import cromwell.util.SampleWdl.HelloWorld
 import cromwell.webservice.routes.CromwellApiServiceSpec
-<<<<<<< HEAD
-import cromwell.webservice.routes.CromwellApiServiceSpec.{MockServiceRegistryActor, MockWorkflowManagerActor, MockWorkflowStoreActor}
-=======
 import cromwell.webservice.routes.CromwellApiServiceSpec.{
   MockServiceRegistryActor,
   MockWorkflowManagerActor,
   MockWorkflowStoreActor
 }
->>>>>>> f8c9ff2a
 import cromwell.webservice.routes.wes.WesResponseJsonSupport._
 import org.scalatest.flatspec.AsyncFlatSpec
 import org.scalatest.matchers.should.Matchers
@@ -26,16 +22,9 @@
 class WesRouteSupportSpec extends AsyncFlatSpec with ScalatestRouteTest with Matchers with WesRouteSupport {
 
   val actorRefFactory = system
-<<<<<<< HEAD
-  override implicit val ec = system.dispatcher
-  override val timeout = routeTestTimeout.duration
-  implicit def routeTestTimeout = RouteTestTimeout(5.seconds)
-
-=======
   implicit override val ec = system.dispatcher
   override val timeout = routeTestTimeout.duration
   implicit def routeTestTimeout = RouteTestTimeout(5.seconds)
->>>>>>> f8c9ff2a
 
   override val workflowStoreActor = actorRefFactory.actorOf(Props(new MockWorkflowStoreActor()))
   override val serviceRegistryActor = actorRefFactory.actorOf(Props(new MockServiceRegistryActor()))
@@ -187,10 +176,6 @@
 
   behavior of "WES API /runs POST endpoint"
   it should "return 201 for a successful workflow submission" in {
-<<<<<<< HEAD
-    val workflowSource = Multipart.FormData.BodyPart("workflow_url", HttpEntity(MediaTypes.`application/json`, "https://raw.githubusercontent.com/broadinstitute/cromwell/develop/womtool/src/test/resources/validate/wdl_draft3/valid/callable_imports/my_workflow.wdl"))
-    val workflowInputs = Multipart.FormData.BodyPart("workflow_params", HttpEntity(MediaTypes.`application/json`, HelloWorld.rawInputs.toJson.toString()))
-=======
     val workflowSource = Multipart.FormData.BodyPart(
       "workflow_url",
       HttpEntity(
@@ -202,21 +187,13 @@
       Multipart.FormData.BodyPart("workflow_params",
                                   HttpEntity(MediaTypes.`application/json`, HelloWorld.rawInputs.toJson.toString())
       )
->>>>>>> f8c9ff2a
     val formData = Multipart.FormData(workflowSource, workflowInputs).toEntity()
     Post(s"/ga4gh/wes/$version/runs", formData) ~>
       wesRoutes ~>
       check {
-<<<<<<< HEAD
-        assertResult(
-          s"""{
-             |  "run_id": "${CromwellApiServiceSpec.ExistingWorkflowId.toString}"
-             |}""".stripMargin) {
-=======
         assertResult(s"""{
                         |  "run_id": "${CromwellApiServiceSpec.ExistingWorkflowId.toString}"
                         |}""".stripMargin) {
->>>>>>> f8c9ff2a
           responseAs[String].parseJson.prettyPrint
         }
         assertResult(StatusCodes.Created) {
@@ -226,10 +203,6 @@
       }
   }
 
-<<<<<<< HEAD
-
-=======
->>>>>>> f8c9ff2a
   behavior of "WES API /runs GET endpoint"
   it should "return results for a good query" in {
     Get(s"/ga4gh/wes/v1/runs") ~>
@@ -250,11 +223,7 @@
       check {
         status should be(StatusCodes.OK)
         val result = responseAs[JsObject]
-<<<<<<< HEAD
-        result.fields.keys should contain allOf("request", "run_id", "state")
-=======
         result.fields.keys should contain allOf ("request", "run_id", "state")
->>>>>>> f8c9ff2a
         result.fields("state") should be(JsString("RUNNING"))
         result.fields("run_id") should be(JsString(CromwellApiServiceSpec.wesWorkflowId.toString))
       }
