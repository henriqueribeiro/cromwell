package cromwell.webservice.routes.wes

import akka.actor.Props
import akka.http.scaladsl.testkit.ScalatestRouteTest
import akka.util.Timeout
import cromwell.languages.config.{CromwellLanguages, LanguageConfiguration}
import cromwell.webservice.routes.CromwellApiService
import cromwell.webservice.routes.CromwellApiServiceSpec.MockWorkflowStoreActor
import org.scalatest.flatspec.AsyncFlatSpec
import org.scalatest.matchers.should.Matchers

import scala.concurrent.duration._

class ServiceInfoSpec extends AsyncFlatSpec with ScalatestRouteTest with Matchers {
  val actorRefFactory = system
  implicit val ec = system.dispatcher
  implicit val timeout: Timeout = 5.seconds

  val workflowStoreActor = actorRefFactory.actorOf(Props(new MockWorkflowStoreActor()))

  CromwellLanguages.initLanguages(LanguageConfiguration.AllLanguageEntries)

  behavior of "ServiceInfo"

<<<<<<< HEAD
  val expectedResponse = WesStatusInfoResponse(Map("WDL" -> Set("draft-2", "1.0", "biscayne")),
=======
  val expectedResponse = WesStatusInfoResponse(
    Map("WDL" -> Set("draft-2", "1.0", "biscayne", "cascades")),
>>>>>>> f8c9ff2a
    List("1.0"),
    Set("ftp", "s3", "drs", "gcs", "http"),
    Map("Cromwell" -> CromwellApiService.cromwellVersion),
    List(),
    Map(WesState.Running -> 5, WesState.Queued -> 3, WesState.Canceling -> 2),
    "https://cromwell.readthedocs.io/en/stable/",
    "https://cromwell.readthedocs.io/en/stable/",
    Map()
  )

  it should "should eventually build the right WesResponse" in {
    ServiceInfo.toWesResponse(workflowStoreActor) map { r =>
      assert(r == expectedResponse)
    }
  }
}<|MERGE_RESOLUTION|>--- conflicted
+++ resolved
@@ -22,12 +22,8 @@
 
   behavior of "ServiceInfo"
 
-<<<<<<< HEAD
-  val expectedResponse = WesStatusInfoResponse(Map("WDL" -> Set("draft-2", "1.0", "biscayne")),
-=======
   val expectedResponse = WesStatusInfoResponse(
     Map("WDL" -> Set("draft-2", "1.0", "biscayne", "cascades")),
->>>>>>> f8c9ff2a
     List("1.0"),
     Set("ftp", "s3", "drs", "gcs", "http"),
     Map("Cromwell" -> CromwellApiService.cromwellVersion),
