package cromwell.engine.workflow.lifecycle.execution.ejea

import java.util.UUID

import akka.actor.{ActorRef, ActorSystem, Props}
import akka.testkit.{TestFSMRef, TestProbe}
import cromwell.backend.BackendJobExecutionActor.JobSucceededResponse
import cromwell.backend._
import cromwell.core.JobExecutionToken.JobExecutionTokenType
import cromwell.core.callcaching.{CallCachingActivity, CallCachingMode, CallCachingOff}
import cromwell.core.{CallOutputs, JobExecutionToken, WorkflowId}
import cromwell.engine.EngineWorkflowDescriptor
import cromwell.engine.workflow.lifecycle.execution.EngineJobExecutionActor.{EJEAData, EngineJobExecutionActorState}
import cromwell.engine.workflow.lifecycle.execution.callcaching.CallCachingEntryId
import cromwell.engine.workflow.lifecycle.execution.callcaching.EngineJobHashingActor.CallCacheHashes
import cromwell.engine.workflow.lifecycle.execution.ejea.EngineJobExecutionActorSpec._
import cromwell.engine.workflow.lifecycle.execution.{EngineJobExecutionActor, WorkflowExecutionActorData}
import cromwell.engine.workflow.mocks.{DeclarationMock, TaskMock, WdlExpressionMock}
import cromwell.util.AkkaTestUtil._
import org.specs2.mock.Mockito
import wdl4s._
import wdl4s.expression.{NoFunctions, WdlStandardLibraryFunctions}
import wdl4s.parser.WdlParser.Ast
import wdl4s.types.{WdlIntegerType, WdlStringType}


private[ejea] class PerTestHelper(implicit val system: ActorSystem) extends Mockito with TaskMock with WdlExpressionMock with DeclarationMock {

  val workflowId = WorkflowId.randomId()
  val workflowName = "wf"
  val taskName = "foobar"
  val jobFqn = s"$workflowName.$taskName"
  val jobIndex = Some(1)
  val jobAttempt = 1

  val executionToken = JobExecutionToken(JobExecutionTokenType("test", None), UUID.randomUUID())

  val task = mockTask(
    taskName,
    declarations = Seq(mockDeclaration("inInt", WdlIntegerType, mockIntExpression(543))),
    outputs = Seq(("outString", WdlStringType, mockStringExpression("hello")))
  )

  val workflow = new Workflow(
    unqualifiedName = workflowName,
    workflowOutputWildcards = Seq.empty,
    wdlSyntaxErrorFormatter = mock[WdlSyntaxErrorFormatter],
    meta = Map.empty,
    parameterMeta = Map.empty,
    ast = mock[Ast])
  val call: TaskCall = TaskCall(None, task, Map.empty, mock[Ast])
  call.parent_=(workflow)
  val jobDescriptorKey = BackendJobDescriptorKey(call, jobIndex, jobAttempt)

  val backendWorkflowDescriptor = BackendWorkflowDescriptor(workflowId, null, null, null)
  val backendJobDescriptor = BackendJobDescriptor(backendWorkflowDescriptor, jobDescriptorKey, runtimeAttributes = Map.empty, inputDeclarations = Map.empty)

  var fetchCachedResultsActorCreations: ExpectOne[(CallCachingEntryId, Seq[TaskOutput])] = NothingYet
  var jobHashingInitializations: ExpectOne[(BackendJobDescriptor, CallCachingActivity)] = NothingYet
  var callCacheWriteActorCreations: ExpectOne[(CallCacheHashes, JobSucceededResponse)] = NothingYet
  var invalidateCacheActorCreations: ExpectOne[CallCachingEntryId] = NothingYet

  val deathwatch = TestProbe()
  val bjeaProbe = TestProbe()
  val bjeaProps = bjeaProbe.props
  val replyToProbe = TestProbe()
  val parentProbe = TestProbe()
  val serviceRegistryProbe = TestProbe()
  val jobStoreProbe = TestProbe()
  val callCacheReadActorProbe = TestProbe()
  val callCacheHitCopyingProbe = TestProbe()
  val jobPreparationProbe = TestProbe()
  val jobTokenDispenserProbe = TestProbe()

  def buildFactory() = new BackendLifecycleActorFactory {

    override def jobExecutionActorProps(jobDescriptor: BackendJobDescriptor,
                                        initializationData: Option[BackendInitializationData],
                                        serviceRegistryActor: ActorRef,
                                        backendSingletonActor: Option[ActorRef]): Props = bjeaProps

    override def cacheHitCopyingActorProps: Option[(BackendJobDescriptor, Option[BackendInitializationData], ActorRef) => Props] = Option((_, _, _) => callCacheHitCopyingProbe.props)

    override def expressionLanguageFunctions(workflowDescriptor: BackendWorkflowDescriptor, jobKey: BackendJobDescriptorKey, initializationData: Option[BackendInitializationData]): WdlStandardLibraryFunctions = {
      NoFunctions
    }

    // These two factory methods should never be called from EJEA or any of its descendants:
    override def workflowFinalizationActorProps(workflowDescriptor: BackendWorkflowDescriptor,
                                                calls: Set[TaskCall],
                                                jobExecutionMap: JobExecutionMap,
                                                workflowOutputs: CallOutputs,
                                                initializationData: Option[BackendInitializationData]): Option[Props] = throw new UnsupportedOperationException("Unexpected finalization actor creation!")
    override def workflowInitializationActorProps(workflowDescriptor: BackendWorkflowDescriptor,
                                                  calls: Set[TaskCall],
                                                  serviceRegistryActor: ActorRef): Option[Props] = throw new UnsupportedOperationException("Unexpected finalization actor creation!")
  }

  def buildEJEA(restarting: Boolean = true,
                callCachingMode: CallCachingMode = CallCachingOff)
               (implicit startingState: EngineJobExecutionActorState): TestFSMRef[EngineJobExecutionActorState, EJEAData, MockEjea] = {

    val factory: BackendLifecycleActorFactory = buildFactory()
<<<<<<< HEAD
    val descriptor = EngineWorkflowDescriptor(mock[WdlNamespaceWithWorkflow], backendWorkflowDescriptor, Map.empty, null, null, null, callCachingMode)
=======
    val descriptor = EngineWorkflowDescriptor(mock[WdlNamespaceWithWorkflow], backendWorkflowDescriptor, null, null, null, callCachingMode)
>>>>>>> 26ade632

    val myBrandNewEjea = new TestFSMRef[EngineJobExecutionActorState, EJEAData, MockEjea](system, Props(new MockEjea(
      helper = this,
      jobPreparationProbe = jobPreparationProbe,
      replyTo = replyToProbe.ref,
      jobDescriptorKey = jobDescriptorKey,
      executionData = WorkflowExecutionActorData.empty(descriptor),
      factory = factory,
      initializationData = None,
      restarting = restarting,
      serviceRegistryActor = serviceRegistryProbe.ref,
      jobStoreActor = jobStoreProbe.ref,
      callCacheReadActor = callCacheReadActorProbe.ref,
      jobTokenDispenserActor = jobTokenDispenserProbe.ref,
      backendName = "NOT USED",
      callCachingMode = callCachingMode
    )), parentProbe.ref, s"EngineJobExecutionActorSpec-$workflowId")

    deathwatch watch myBrandNewEjea
    myBrandNewEjea.setStateInline(state = startingState)
  }
}

private[ejea] class MockEjea(helper: PerTestHelper,
                             jobPreparationProbe: TestProbe,
                             replyTo: ActorRef,
                             jobDescriptorKey: BackendJobDescriptorKey,
                             executionData: WorkflowExecutionActorData,
                             factory: BackendLifecycleActorFactory,
                             initializationData: Option[BackendInitializationData],
                             restarting: Boolean,
                             serviceRegistryActor: ActorRef,
                             jobStoreActor: ActorRef,
                             callCacheReadActor: ActorRef,
                             jobTokenDispenserActor: ActorRef,
                             backendName: String,
                             callCachingMode: CallCachingMode) extends EngineJobExecutionActor(replyTo, jobDescriptorKey, executionData, factory, initializationData, restarting, serviceRegistryActor, jobStoreActor, callCacheReadActor, jobTokenDispenserActor, None, backendName, callCachingMode) {

  override def makeFetchCachedResultsActor(cacheId: CallCachingEntryId, taskOutputs: Seq[TaskOutput]) = helper.fetchCachedResultsActorCreations = helper.fetchCachedResultsActorCreations.foundOne((cacheId, taskOutputs))
  override def initializeJobHashing(jobDescriptor: BackendJobDescriptor, activity: CallCachingActivity) = helper.jobHashingInitializations = helper.jobHashingInitializations.foundOne((jobDescriptor, activity))
  override def createSaveCacheResultsActor(hashes: CallCacheHashes, success: JobSucceededResponse) = helper.callCacheWriteActorCreations = helper.callCacheWriteActorCreations.foundOne((hashes, success))
  override def invalidateCacheHit(cacheId: CallCachingEntryId): Unit = { helper.invalidateCacheActorCreations = helper.invalidateCacheActorCreations.foundOne(cacheId) }
  override def createJobPreparationActor(jobPrepProps: Props, name: String) = jobPreparationProbe.ref
}<|MERGE_RESOLUTION|>--- conflicted
+++ resolved
@@ -101,11 +101,7 @@
                (implicit startingState: EngineJobExecutionActorState): TestFSMRef[EngineJobExecutionActorState, EJEAData, MockEjea] = {
 
     val factory: BackendLifecycleActorFactory = buildFactory()
-<<<<<<< HEAD
-    val descriptor = EngineWorkflowDescriptor(mock[WdlNamespaceWithWorkflow], backendWorkflowDescriptor, Map.empty, null, null, null, callCachingMode)
-=======
     val descriptor = EngineWorkflowDescriptor(mock[WdlNamespaceWithWorkflow], backendWorkflowDescriptor, null, null, null, callCachingMode)
->>>>>>> 26ade632
 
     val myBrandNewEjea = new TestFSMRef[EngineJobExecutionActorState, EJEAData, MockEjea](system, Props(new MockEjea(
       helper = this,
