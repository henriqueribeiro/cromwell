--- conflicted
+++ resolved
@@ -21,10 +21,7 @@
 import org.scalatest.matchers.should.Matchers
 import common.mock.MockSugar
 import cromwell.filesystems.blob.BlobPath
-<<<<<<< HEAD
-=======
 import cromwell.filesystems.http.HttpPathBuilder
->>>>>>> f8c9ff2a
 
 import java.nio.file.NoSuchFileException
 import java.util.UUID
@@ -233,12 +230,8 @@
     when(testPath.md5HexString)
       .thenReturn(Success(None))
 
-<<<<<<< HEAD
-    val context = DefaultCommandContext(contentAsStringCommand(testPath, Option(100), failOnOverflow = true).get, replyTo)
-=======
     val context =
       DefaultCommandContext(contentAsStringCommand(testPath, Option(100), failOnOverflow = true).get, replyTo)
->>>>>>> f8c9ff2a
     val testSource = Source.single(context)
 
     val stream = testSource.via(flow).toMat(readSink)(Keep.right)
