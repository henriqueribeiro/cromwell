--- conflicted
+++ resolved
@@ -854,14 +854,10 @@
 
   private def logCacheHitSuccessAndNotifyMetadata(data: ResponsePendingData): Unit = {
 
-<<<<<<< HEAD
-    val metadataMap = Map[String, Any](callCachingHitResultMetadataKey -> true) ++ data.ejeaCacheHit.flatMap(_.details).map(details => callCachingReadResultMetadataKey -> s"Cache Hit: $details").toMap
-=======
     val metadataMap = Map[String, Any](callCachingHitResultMetadataKey -> true) ++ data.ejeaCacheHit
       .flatMap(_.details)
       .map(details => callCachingReadResultMetadataKey -> s"Cache Hit: $details")
       .toMap
->>>>>>> f8c9ff2a
 
     writeToMetadata(metadataMap)
 
