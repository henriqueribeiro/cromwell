--- conflicted
+++ resolved
@@ -44,14 +44,9 @@
         }
 
         val sourceCacheDetails = Seq(result.callCachingEntry.workflowExecutionUuid,
-<<<<<<< HEAD
-          result.callCachingEntry.callFullyQualifiedName,
-          result.callCachingEntry.jobIndex.toString).mkString(":")
-=======
                                      result.callCachingEntry.callFullyQualifiedName,
                                      result.callCachingEntry.jobIndex.toString
         ).mkString(":")
->>>>>>> f8c9ff2a
 
         CachedOutputLookupSucceeded(simpletons,
                                     jobDetritusFiles.toMap,
