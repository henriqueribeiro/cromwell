--- conflicted
+++ resolved
@@ -182,12 +182,8 @@
                                workflowFinalOutputs: Option[CallOutputs] = None,
                                workflowAllOutputs: Set[WomValue] = Set.empty,
                                rootAndSubworkflowIds: Set[WorkflowId] = Set.empty,
-<<<<<<< HEAD
-                               failedInitializationAttempts: Int = 0)
-=======
                                failedInitializationAttempts: Int = 0
   )
->>>>>>> f8c9ff2a
   object WorkflowActorData {
     def apply(startableState: StartableState): WorkflowActorData = WorkflowActorData(
       currentLifecycleStateActor = None,
@@ -375,53 +371,6 @@
   /* ************************** */
   /* ****** Initializing ****** */
   /* ************************** */
-<<<<<<< HEAD
-  protected def createInitializationActor(workflowDescriptor: EngineWorkflowDescriptor, name: String): ActorRef = {
-    context.actorOf(
-      WorkflowInitializationActor.props(
-        workflowIdForLogging,
-        rootWorkflowIdForLogging,
-        workflowDescriptor,
-        ioActor,
-        serviceRegistryActor,
-        restarting
-      ),
-      name)
-  }
-
-  when(InitializingWorkflowState) {
-    case Event(StartInitializing, data @ WorkflowActorData(_, Some(workflowDescriptor), _, _, _, _, _, _, _)) =>
-      val initializerActor = createInitializationActor(workflowDescriptor, s"WorkflowInitializationActor-$workflowId-${data.failedInitializationAttempts + 1}")
-      initializerActor ! StartInitializationCommand
-      goto(InitializingWorkflowState) using data.copy(currentLifecycleStateActor = Option(initializerActor), workflowDescriptor = Option(workflowDescriptor))
-    case Event(WorkflowInitializationSucceededResponse(initializationData), data @ WorkflowActorData(_, Some(workflowDescriptor), _, _, _, _, _, _, _)) =>
-      val dataWithInitializationData = data.copy(initializationData = initializationData)
-      val executionActor = createWorkflowExecutionActor(workflowDescriptor, dataWithInitializationData)
-      executionActor ! ExecuteWorkflowCommand
-      val nextState = data.effectiveStartableState match {
-        case RestartableAborting => WorkflowAbortingState
-        case _ => ExecutingWorkflowState
-      }
-      goto(nextState) using dataWithInitializationData.copy(currentLifecycleStateActor = Option(executionActor))
-    case Event(WorkflowInitializationFailedResponse(reason), data @ WorkflowActorData(_, Some(workflowDescriptor), _, _, _, _, _, _, _)) =>
-      val failedInitializationAttempts = data.failedInitializationAttempts + 1
-      if (failedInitializationAttempts < maxInitializationAttempts) {
-        workflowLogger.info(s"Initialization failed on attempt $failedInitializationAttempts. Will retry up to $maxInitializationAttempts times. Next retry is in $initializationRetryInterval", CromwellAggregatedException(reason, "Initialization Failure"))
-        context.system.scheduler.scheduleOnce(initializationRetryInterval) { self ! StartInitializing}
-        stay() using data.copy(currentLifecycleStateActor = None, failedInitializationAttempts = failedInitializationAttempts)
-      } else {
-        finalizeWorkflow(data, workflowDescriptor, Map.empty, CallOutputs.empty, Option(reason.toList))
-      }
-
-    // If the workflow is not restarting, handle the Abort command normally and send an abort message to the init actor
-    case Event(AbortWorkflowCommand, data @ WorkflowActorData(_, Some(workflowDescriptor), _, _, _, _, _, _, _)) if !restarting =>
-      handleAbortCommand(data, workflowDescriptor)
-  }
-
-  /* ********************* */
-  /* ****** Running ****** */
-  /* ********************* */
-=======
   protected def createInitializationActor(workflowDescriptor: EngineWorkflowDescriptor, name: String): ActorRef =
     context.actorOf(WorkflowInitializationActor.props(
                       workflowIdForLogging,
@@ -505,42 +454,11 @@
       ),
       name = s"WorkflowExecutionActor-$workflowId"
     )
->>>>>>> f8c9ff2a
-
-  def createWorkflowExecutionActor(workflowDescriptor: EngineWorkflowDescriptor, data: WorkflowActorData): ActorRef = {
-    context.actorOf(WorkflowExecutionActor.props(
-      workflowDescriptor,
-      ioActor = ioActor,
-      serviceRegistryActor = serviceRegistryActor,
-      jobStoreActor = jobStoreActor,
-      subWorkflowStoreActor = subWorkflowStoreActor,
-      callCacheReadActor = callCacheReadActor,
-      callCacheWriteActor = callCacheWriteActor,
-      workflowDockerLookupActor = workflowDockerLookupActor,
-      jobRestartCheckTokenDispenserActor = jobRestartCheckTokenDispenserActor,
-      jobExecutionTokenDispenserActor = jobExecutionTokenDispenserActor,
-      backendSingletonCollection,
-      data.initializationData,
-      startState = data.effectiveStartableState,
-      rootConfig = conf,
-      totalJobsByRootWf = totalJobsByRootWf,
-      fileHashCacheActor = fileHashCacheActorProps map context.system.actorOf,
-      blacklistCache = blacklistCache), name = s"WorkflowExecutionActor-$workflowId")
-  }
 
   // Handles workflow completion events from the WEA and abort command
   val executionResponseHandler: StateFunction = {
     // Workflow responses
     case Event(WorkflowExecutionSucceededResponse(jobKeys, rootAndSubworklowIds, finalOutputs, allOutputs),
-<<<<<<< HEAD
-    data @ WorkflowActorData(_, Some(workflowDescriptor), _, _, _, _, _, _, _)) =>
-      finalizeWorkflow(data, workflowDescriptor, jobKeys, finalOutputs, None, allOutputs, rootAndSubworklowIds)
-    case Event(WorkflowExecutionFailedResponse(jobKeys, failures),
-    data @ WorkflowActorData(_, Some(workflowDescriptor), _, _, _, _, _, _, _)) =>
-      finalizeWorkflow(data, workflowDescriptor, jobKeys, CallOutputs.empty, Option(List(failures)))
-    case Event(WorkflowExecutionAbortedResponse(jobKeys),
-    data @ WorkflowActorData(_, Some(workflowDescriptor), _, StateCheckpoint(_, failures), _, _, _, _, _)) =>
-=======
                data @ WorkflowActorData(_, Some(workflowDescriptor), _, _, _, _, _, _, _)
         ) =>
       finalizeWorkflow(data, workflowDescriptor, jobKeys, finalOutputs, None, allOutputs, rootAndSubworklowIds)
@@ -551,18 +469,13 @@
     case Event(WorkflowExecutionAbortedResponse(jobKeys),
                data @ WorkflowActorData(_, Some(workflowDescriptor), _, StateCheckpoint(_, failures), _, _, _, _, _)
         ) =>
->>>>>>> f8c9ff2a
       finalizeWorkflow(data, workflowDescriptor, jobKeys, CallOutputs.empty, failures)
 
     // Whether we're running or aborting, restarting or not, pass along the abort command.
     // Note that aborting a workflow multiple times will result in as many abort commands sent to the execution actor
-<<<<<<< HEAD
-    case Event(AbortWorkflowWithExceptionCommand(ex), data @ WorkflowActorData(_, Some(workflowDescriptor), _, _, _, _, _, _, _)) =>
-=======
     case Event(AbortWorkflowWithExceptionCommand(ex),
                data @ WorkflowActorData(_, Some(workflowDescriptor), _, _, _, _, _, _, _)
         ) =>
->>>>>>> f8c9ff2a
       handleAbortCommand(data, workflowDescriptor, Option(ex))
     case Event(AbortWorkflowCommand, data @ WorkflowActorData(_, Some(workflowDescriptor), _, _, _, _, _, _, _)) =>
       handleAbortCommand(data, workflowDescriptor)
@@ -577,13 +490,6 @@
   // Handles initialization responses we can get if the abort came in when we were initializing the workflow
   val abortHandler: StateFunction = {
     // If the initialization failed, record the failure in the data and finalize the workflow
-<<<<<<< HEAD
-    case Event(WorkflowInitializationFailedResponse(reason), data @ WorkflowActorData(_, Some(workflowDescriptor), _, _, _, _, _, _, _)) =>
-      finalizeWorkflow(data, workflowDescriptor, Map.empty, CallOutputs.empty, Option(reason.toList))
-
-    // Otherwise (success or abort), finalize the workflow without failures
-    case Event(_: WorkflowInitializationResponse, data @ WorkflowActorData(_, Some(workflowDescriptor), _, _, _, _, _, _, _)) =>
-=======
     case Event(WorkflowInitializationFailedResponse(reason),
                data @ WorkflowActorData(_, Some(workflowDescriptor), _, _, _, _, _, _, _)
         ) =>
@@ -593,7 +499,6 @@
     case Event(_: WorkflowInitializationResponse,
                data @ WorkflowActorData(_, Some(workflowDescriptor), _, _, _, _, _, _, _)
         ) =>
->>>>>>> f8c9ff2a
       finalizeWorkflow(data, workflowDescriptor, Map.empty, CallOutputs.empty, failures = None)
 
     case Event(StartInitializing, _) =>
@@ -640,14 +545,10 @@
       stay()
   }
 
-<<<<<<< HEAD
-  def handleAbortCommand(data: WorkflowActorData, workflowDescriptor: EngineWorkflowDescriptor, exceptionCausedAbortOpt: Option[Throwable] = None) = {
-=======
   def handleAbortCommand(data: WorkflowActorData,
                          workflowDescriptor: EngineWorkflowDescriptor,
                          exceptionCausedAbortOpt: Option[Throwable] = None
   ) = {
->>>>>>> f8c9ff2a
     val updatedData = data.copy(lastStateReached = StateCheckpoint(stateName, exceptionCausedAbortOpt.map(List(_))))
     data.currentLifecycleStateActor match {
       case Some(currentActor) =>
@@ -655,13 +556,6 @@
         goto(WorkflowAbortingState) using updatedData
       case None =>
         if (stateName == InitializingWorkflowState) {
-<<<<<<< HEAD
-          workflowLogger.info(s"Received an abort command in state $stateName (while awaiting an initialization retry). Finalizing the workflow.")
-        } else {
-          workflowLogger.warn(s"Received an abort command in state $stateName but there's no lifecycle actor associated. This is an abnormal state, finalizing the workflow anyway.")
-        }
-        finalizeWorkflow(updatedData, workflowDescriptor, Map.empty, CallOutputs.empty, failures = None, lastStateOverride = Option(WorkflowAbortingState))
-=======
           workflowLogger.info(
             s"Received an abort command in state $stateName (while awaiting an initialization retry). Finalizing the workflow."
           )
@@ -677,7 +571,6 @@
                          failures = None,
                          lastStateOverride = Option(WorkflowAbortingState)
         )
->>>>>>> f8c9ff2a
     }
   }
 
@@ -939,14 +832,6 @@
                                failures: Option[List[Throwable]],
                                workflowAllOutputs: Set[WomValue] = Set.empty,
                                rootAndSubworkflowIds: Set[WorkflowId] = Set.empty,
-<<<<<<< HEAD
-                               lastStateOverride: Option[WorkflowActorState] = None) = {
-    val finalizationActor = makeFinalizationActor(workflowDescriptor, jobExecutionMap, workflowFinalOutputs)
-    finalizationActor ! StartFinalizationCommand
-    goto(FinalizingWorkflowState) using data.copy(
-      lastStateReached = StateCheckpoint (lastStateOverride.getOrElse(stateName), failures),
-      workflowFinalOutputs = workflowFinalOutputs.outputs.values.toSet,
-=======
                                lastStateOverride: Option[WorkflowActorState] = None
   ) = {
     val finalizationActor = makeFinalizationActor(workflowDescriptor, jobExecutionMap, workflowFinalOutputs)
@@ -954,7 +839,6 @@
     goto(FinalizingWorkflowState) using data.copy(
       lastStateReached = StateCheckpoint(lastStateOverride.getOrElse(stateName), failures),
       workflowFinalOutputs = Option(workflowFinalOutputs),
->>>>>>> f8c9ff2a
       workflowAllOutputs = workflowAllOutputs,
       rootAndSubworkflowIds = rootAndSubworkflowIds
     )
