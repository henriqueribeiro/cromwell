--- conflicted
+++ resolved
@@ -8,10 +8,6 @@
 
 final case class EngineWorkflowDescriptor(namespace: WdlNamespaceWithWorkflow,
                                           backendDescriptor: BackendWorkflowDescriptor,
-<<<<<<< HEAD
-                                          workflowInputs: WorkflowCoercedInputs,
-=======
->>>>>>> 26ade632
                                           backendAssignments: Map[TaskCall, String],
                                           failureMode: WorkflowFailureMode,
                                           pathBuilders: List[PathBuilder],
@@ -23,17 +19,10 @@
     case None => this
   }
   
-<<<<<<< HEAD
-  val id = backendDescriptor.id
-  lazy val workflow = backendDescriptor.workflow
-  lazy val name = workflow.unqualifiedName
-  val inputs = backendDescriptor.inputs
-=======
   lazy val id = backendDescriptor.id
   lazy val workflow = backendDescriptor.workflow
   lazy val name = workflow.unqualifiedName
   lazy val knownValues = backendDescriptor.knownValues
   
->>>>>>> 26ade632
   def getWorkflowOption(key: WorkflowOption) = backendDescriptor.getWorkflowOption(key)
 }