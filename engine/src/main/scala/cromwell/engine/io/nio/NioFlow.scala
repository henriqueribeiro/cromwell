--- conflicted
+++ resolved
@@ -130,11 +130,7 @@
 
     def readFileAndChecksum: IO[String] =
       for {
-<<<<<<< HEAD
-        fileHash <- getStoredHash(command.file)
-=======
         fileHash <- NioHashing.getStoredHash(command.file)
->>>>>>> f8c9ff2a
         uncheckedValue <- readFile
         checksumResult <- fileHash match {
           case Some(hash) => checkHash(uncheckedValue, hash)
@@ -146,16 +142,6 @@
         verifiedValue <- checksumResult match {
           case _: ChecksumSkipped => IO.pure(uncheckedValue)
           case _: ChecksumSuccess => IO.pure(uncheckedValue)
-<<<<<<< HEAD
-          case failure: ChecksumFailure => IO.raiseError(
-            ChecksumFailedException(
-              fileHash match {
-                case Some(hash) => s"Failed checksum for '${command.file}'. Expected '${hash.hashType}' hash of '${hash.hash}'. Calculated hash '${failure.calculatedHash}'"
-                case None => s"Failed checksum for '${command.file}'. Couldn't find stored file hash." // This should never happen
-              }
-            )
-          )
-=======
           case failure: ChecksumFailure =>
             IO.raiseError(
               ChecksumFailedException(
@@ -167,58 +153,23 @@
                 }
               )
             )
->>>>>>> f8c9ff2a
         }
       } yield verifiedValue
 
     val fileContentIo = command.file match {
-<<<<<<< HEAD
-      case _: DrsPath  => readFileAndChecksum
-      case _: BlobPath => readFileAndChecksum
-=======
       case _: DrsPath => readFileAndChecksum
       // Temporarily disable since our hashing algorithm doesn't match the stored hash
       // https://broadworkbench.atlassian.net/browse/WX-1257
       case _: BlobPath => readFile // readFileAndChecksum
->>>>>>> f8c9ff2a
       case _ => readFile
     }
     fileContentIo.map(_.replaceAll("\\r\\n", "\\\n"))
   }
 
-<<<<<<< HEAD
-  private def size(size: IoSizeCommand) = IO {
-    size.file.size
-  }
-
-  private def hash(hash: IoHashCommand): IO[String] = {
-    // If there is no hash accessible from the file storage system,
-    // we'll read the file and generate the hash ourselves.
-    getStoredHash(hash.file).flatMap {
-      case Some(storedHash) => IO.pure(storedHash)
-      case None => generateMd5FileHashForPath(hash.file)
-    }.map(_.hash)
-  }
-
-  private def getStoredHash(file: Path): IO[Option[FileHash]] = {
-    file match {
-      case gcsPath: GcsPath => getFileHashForGcsPath(gcsPath).map(Option(_))
-      case blobPath: BlobPath => getFileHashForBlobPath(blobPath)
-      case drsPath: DrsPath => IO {
-        // We assume all DRS files have a stored hash; this will throw
-        // if the file does not.
-        drsPath.getFileHash
-      }.map(Option(_))
-      case s3Path: S3Path => IO {
-        Option(FileHash(HashType.S3Etag, s3Path.eTag))
-      }
-      case _ => IO.pure(None)
-=======
   private def size(size: IoSizeCommand) =
     size.file match {
       case httpPath: HttpPath => IO.fromFuture(IO(httpPath.fetchSize))
       case nioPath => IO(nioPath.size)
->>>>>>> f8c9ff2a
     }
 
   private def hash(hash: IoHashCommand): IO[String] =
@@ -243,31 +194,6 @@
   }
 
   private def createDirectories(path: Path) = path.parent.createDirectories()
-<<<<<<< HEAD
-
-  /**
-    * Lazy evaluation of a Try in a delayed IO. This avoids accidentally eagerly evaluating the Try.
-    *
-    * IMPORTANT: Use this instead of IO.fromTry to make sure the Try will be reevaluated if the
-    * IoCommand is retried.
-    */
-  private def delayedIoFromTry[A](t: => Try[A]): IO[A] = IO[A] { t.get }
-
-  private def getFileHashForGcsPath(gcsPath: GcsPath): IO[FileHash] = delayedIoFromTry {
-    gcsPath.objectBlobId.map(id => FileHash(HashType.GcsCrc32c, gcsPath.cloudStorage.get(id).getCrc32c))
-  }
-
-  private def getFileHashForBlobPath(blobPath: BlobPath): IO[Option[FileHash]] = delayedIoFromTry {
-    blobPath.md5HexString.map(md5 => md5.map(FileHash(HashType.Md5, _)))
-  }
-
-  private def generateMd5FileHashForPath(path: Path): IO[FileHash] = delayedIoFromTry {
-    tryWithResource(() => path.newInputStream) { inputStream =>
-      FileHash(HashType.Md5, org.apache.commons.codec.digest.DigestUtils.md5Hex(inputStream))
-    }
-  }
-=======
->>>>>>> f8c9ff2a
 }
 
 object NioFlow {
