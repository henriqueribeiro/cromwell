package cromwell.engine

import akka.actor.ActorSystem
import com.typesafe.config.{Config, ConfigFactory}
import common.validation.Validation._
import cromwell.core.WorkflowOptions
import cromwell.core.filesystem.CromwellFileSystems
import cromwell.core.path.{DefaultPathBuilderFactory, PathBuilder, PathBuilderFactory}
import net.ceedubs.ficus.Ficus._

import scala.collection.immutable.SortedMap
import scala.concurrent.Future

object EngineFilesystems {
  private val config: Config = ConfigFactory.load

  private val defaultFileSystemFactory: SortedMap[String, PathBuilderFactory] =
    Option(DefaultPathBuilderFactory.tuple)
      .filter(_ => config.as[Boolean]("engine.filesystems.local.enabled"))
      .to(collection.immutable.SortedMap)

<<<<<<< HEAD
  private val pathBuilderFactories: SortedMap[String, PathBuilderFactory] = {
    // Unordered maps are a classical source of randomness injection into a system
    (
      CromwellFileSystems.instance.factoriesFromConfig(config.as[Config]("engine"))
        .unsafe("Failed to instantiate engine filesystem") ++ defaultFileSystemFactory
    ).to(collection.immutable.SortedMap)
  }
=======
  private val pathBuilderFactories: SortedMap[String, PathBuilderFactory] =
    // Unordered maps are a classical source of randomness injection into a system
    (
      CromwellFileSystems.instance
        .factoriesFromConfig(config.as[Config]("engine"))
        .unsafe("Failed to instantiate engine filesystem") ++ defaultFileSystemFactory
    ).to(collection.immutable.SortedMap)
>>>>>>> f8c9ff2a

  def configuredPathBuilderFactories: List[PathBuilderFactory] = pathBuilderFactories.values.toList

  def pathBuildersForWorkflow(workflowOptions: WorkflowOptions, factories: List[PathBuilderFactory])(implicit
    as: ActorSystem
  ): Future[List[PathBuilder]] =
    PathBuilderFactory.instantiatePathBuilders(factories, workflowOptions)
}<|MERGE_RESOLUTION|>--- conflicted
+++ resolved
@@ -19,15 +19,6 @@
       .filter(_ => config.as[Boolean]("engine.filesystems.local.enabled"))
       .to(collection.immutable.SortedMap)
 
-<<<<<<< HEAD
-  private val pathBuilderFactories: SortedMap[String, PathBuilderFactory] = {
-    // Unordered maps are a classical source of randomness injection into a system
-    (
-      CromwellFileSystems.instance.factoriesFromConfig(config.as[Config]("engine"))
-        .unsafe("Failed to instantiate engine filesystem") ++ defaultFileSystemFactory
-    ).to(collection.immutable.SortedMap)
-  }
-=======
   private val pathBuilderFactories: SortedMap[String, PathBuilderFactory] =
     // Unordered maps are a classical source of randomness injection into a system
     (
@@ -35,7 +26,6 @@
         .factoriesFromConfig(config.as[Config]("engine"))
         .unsafe("Failed to instantiate engine filesystem") ++ defaultFileSystemFactory
     ).to(collection.immutable.SortedMap)
->>>>>>> f8c9ff2a
 
   def configuredPathBuilderFactories: List[PathBuilderFactory] = pathBuilderFactories.values.toList
 
