package cromwell.webservice.routes

import java.util.UUID

import akka.actor.{ActorRef, ActorRefFactory}
import cromwell.engine.workflow.lifecycle.execution.callcaching.CallCacheDiffActorJsonFormatting.successfulResponseJsonFormatter
import akka.http.scaladsl.marshallers.sprayjson.SprayJsonSupport._
import akka.http.scaladsl.marshalling.ToResponseMarshallable
import akka.http.scaladsl.model._
import akka.http.scaladsl.model.ContentTypes._
import akka.http.scaladsl.server.Directives._
import akka.http.scaladsl.server.{ExceptionHandler, Route}
import akka.pattern.{ask, AskTimeoutException}
import akka.stream.ActorMaterializer
import akka.util.Timeout
import cats.data.NonEmptyList
import cats.data.Validated.{Invalid, Valid}
import com.typesafe.config.ConfigFactory
import common.exception.AggregatedMessageException
import common.util.VersionUtil
import cromwell.core.abort._
import cromwell.core.{path => _, _}
import cromwell.engine.backend.BackendConfiguration
import cromwell.engine.instrumentation.HttpInstrumentation
import cromwell.engine.workflow.WorkflowManagerActor.WorkflowNotFoundException
import cromwell.engine.workflow.lifecycle.execution.callcaching.CallCacheDiffActor.{
  CachedCallNotFoundException,
  CallCacheDiffActorResponse,
  FailedCallCacheDiffResponse,
  SuccessfulCallCacheDiffResponse
}
import cromwell.engine.workflow.lifecycle.execution.callcaching.{CallCacheDiffActor, CallCacheDiffQueryParameter}
import cromwell.engine.workflow.workflowstore.SqlWorkflowStore.NotInOnHoldStateException
import cromwell.engine.workflow.workflowstore.{WorkflowStoreActor, WorkflowStoreEngineActor, WorkflowStoreSubmitActor}
import cromwell.server.CromwellShutdown
import cromwell.services.healthmonitor.ProtoHealthMonitorServiceActor.{GetCurrentStatus, StatusCheckResponse}
import cromwell.services.metadata.MetadataService._
import cromwell.webservice._
import cromwell.services._
import cromwell.webservice.WorkflowJsonSupport._
import cromwell.webservice.WebServiceUtils
import cromwell.webservice.WebServiceUtils.EnhancedThrowable
import net.ceedubs.ficus.Ficus._

import scala.concurrent.duration._
import scala.concurrent.{ExecutionContext, Future, TimeoutException}
import scala.io.Source
import scala.util.{Failure, Success, Try}

trait CromwellApiService
    extends HttpInstrumentation
    with MetadataRouteSupport
    with WomtoolRouteSupport
    with WebServiceUtils {
  import CromwellApiService._

  implicit def actorRefFactory: ActorRefFactory
  implicit val materializer: ActorMaterializer
  implicit val ec: ExecutionContext

  val workflowStoreActor: ActorRef
  val workflowManagerActor: ActorRef
  val serviceRegistryActor: ActorRef

  // Derive timeouts (implicit and not) from akka http's request timeout since there's no point in being higher than that
  implicit val duration = ConfigFactory.load().as[FiniteDuration]("akka.http.server.request-timeout")
  implicit val timeout: Timeout = duration

  val engineRoutes = concat(
    path("engine" / Segment / "stats") { _ =>
      get {
        completeResponse(StatusCodes.Forbidden,
                         APIResponse.fail(new RuntimeException("The /stats endpoint is currently disabled.")),
                         warnings = Seq.empty
        )
      }
    },
    path("engine" / Segment / "version") { _ =>
      get(complete(versionResponse))
    },
    path("engine" / Segment / "status") { _ =>
      onComplete(serviceRegistryActor.ask(GetCurrentStatus).mapTo[StatusCheckResponse]) {
        case Success(status) =>
          val httpCode = if (status.ok) StatusCodes.OK else StatusCodes.InternalServerError
          complete(ToResponseMarshallable((httpCode, status.systems)))
        case Failure(e: TimeoutException) => e.failRequest(StatusCodes.ServiceUnavailable)
        case Failure(_) =>
          new RuntimeException("Unable to gather engine status").failRequest(StatusCodes.InternalServerError)
      }
    }
  )

  val workflowRoutes =
    path("workflows" / Segment / "backends") { _ =>
      get(instrumentRequest(complete(ToResponseMarshallable(backendResponse))))
    } ~
      path("workflows" / Segment / "callcaching" / "diff") { _ =>
        parameterSeq { parameters =>
          get {
            instrumentRequest {
              CallCacheDiffQueryParameter.fromParameters(parameters) match {
                case Valid(queryParameter) =>
                  val diffActor = actorRefFactory.actorOf(CallCacheDiffActor.props(serviceRegistryActor),
                                                          "CallCacheDiffActor-" + UUID.randomUUID()
                  )
                  onComplete(diffActor.ask(queryParameter).mapTo[CallCacheDiffActorResponse]) {
                    case Success(r: SuccessfulCallCacheDiffResponse) => complete(r)
                    case Success(r: FailedCallCacheDiffResponse) =>
                      r.reason.errorRequest(StatusCodes.InternalServerError)
                    case Failure(_: AskTimeoutException) if CromwellShutdown.shutdownInProgress() =>
                      serviceShuttingDownResponse
                    case Failure(e: CachedCallNotFoundException) => e.errorRequest(StatusCodes.NotFound)
                    case Failure(e: TimeoutException) => e.failRequest(StatusCodes.ServiceUnavailable)
                    case Failure(e) => e.errorRequest(StatusCodes.InternalServerError)
                  }
                case Invalid(errors) =>
                  val e = AggregatedMessageException("Wrong parameters for call cache diff query", errors.toList)
                  e.errorRequest(StatusCodes.BadRequest)
              }
            }
          }
        }
      } ~
      path("workflows" / Segment / Segment / "timing") { (_, possibleWorkflowId) =>
        instrumentRequest {
          onComplete(validateWorkflowIdInMetadata(possibleWorkflowId, serviceRegistryActor)) {
            case Success(workflowId) => completeTimingRouteResponse(metadataLookupForTimingRoute(workflowId))
            case Failure(e: UnrecognizedWorkflowException) => e.failRequest(StatusCodes.NotFound)
            case Failure(e: InvalidWorkflowException) => e.failRequest(StatusCodes.BadRequest)
            case Failure(e) => e.failRequest(StatusCodes.InternalServerError)
          }
        }
      } ~
      path("workflows" / Segment / Segment / "abort") { (_, possibleWorkflowId) =>
        post {
          instrumentRequest {
            abortWorkflow(possibleWorkflowId, workflowStoreActor, workflowManagerActor)
          }
        }
      } ~
      path("workflows" / Segment) { _ =>
        post {
          instrumentRequest {
            entity(as[Multipart.FormData]) { formData =>
              submitRequest(formData, isSingleSubmission = true)
            }
          }
        }
      } ~
      path("workflows" / Segment / "batch") { _ =>
        post {
          instrumentRequest {
            entity(as[Multipart.FormData]) { formData =>
              submitRequest(formData, isSingleSubmission = false)
            }
          }
        }
      } ~
      path("workflows" / Segment / Segment / "releaseHold") { (_, possibleWorkflowId) =>
        post {
          instrumentRequest {
            val response = validateWorkflowIdInMetadata(possibleWorkflowId, serviceRegistryActor) flatMap {
              workflowId =>
                workflowStoreActor
                  .ask(WorkflowStoreActor.WorkflowOnHoldToSubmittedCommand(workflowId))
                  .mapTo[WorkflowStoreEngineActor.WorkflowOnHoldToSubmittedResponse]
            }
<<<<<<< HEAD
            onComplete(response){
              case Success(WorkflowStoreEngineActor.WorkflowOnHoldToSubmittedFailure(_, e: NotInOnHoldStateException)) => e.errorRequest(StatusCodes.Forbidden)
              case Success(WorkflowStoreEngineActor.WorkflowOnHoldToSubmittedFailure(_, e)) => e.errorRequest(StatusCodes.InternalServerError)
              case Success(r: WorkflowStoreEngineActor.WorkflowOnHoldToSubmittedSuccess) => completeResponse(StatusCodes.OK, toResponse(r.workflowId, WorkflowSubmitted), Seq.empty)
=======
            onComplete(response) {
              case Success(
                    WorkflowStoreEngineActor.WorkflowOnHoldToSubmittedFailure(_, e: NotInOnHoldStateException)
                  ) =>
                e.errorRequest(StatusCodes.Forbidden)
              case Success(WorkflowStoreEngineActor.WorkflowOnHoldToSubmittedFailure(_, e)) =>
                e.errorRequest(StatusCodes.InternalServerError)
              case Success(r: WorkflowStoreEngineActor.WorkflowOnHoldToSubmittedSuccess) =>
                completeResponse(StatusCodes.OK, toResponse(r.workflowId, WorkflowSubmitted), Seq.empty)
>>>>>>> f8c9ff2a
              case Failure(e: UnrecognizedWorkflowException) => e.failRequest(StatusCodes.NotFound)
              case Failure(e: InvalidWorkflowException) => e.failRequest(StatusCodes.BadRequest)
              case Failure(e) => e.errorRequest(StatusCodes.InternalServerError)
            }
          }
        }
      } ~ metadataRoutes

  private def metadataLookupForTimingRoute(workflowId: WorkflowId): Future[MetadataJsonResponse] = {
    val includeKeys = NonEmptyList.of("start", "end", "executionStatus", "executionEvents", "subWorkflowMetadata")
    val readMetadataRequest = (w: WorkflowId) =>
      GetSingleWorkflowMetadataAction(w, Option(includeKeys), None, expandSubWorkflows = true)

    serviceRegistryActor.ask(readMetadataRequest(workflowId)).mapTo[MetadataJsonResponse]
  }

  private def completeTimingRouteResponse(metadataResponse: Future[MetadataJsonResponse]) =
    onComplete(metadataResponse) {
      case Success(r: SuccessfulMetadataJsonResponse) =>
        Try(Source.fromResource("workflowTimings/workflowTimings.html").mkString) match {
          case Success(wfTimingsContent) =>
            val response = HttpResponse(entity =
              wfTimingsContent.replace("\"{{REPLACE_THIS_WITH_METADATA}}\"", r.responseJson.toString)
            )
            complete(response.withEntity(response.entity.withContentType(`text/html(UTF-8)`)))
          case Failure(e) =>
            completeResponse(StatusCodes.InternalServerError,
                             APIResponse.fail(new RuntimeException("Error while loading workflowTimings.html", e)),
                             Seq.empty
            )
        }
      case Success(r: FailedMetadataJsonResponse) => r.reason.errorRequest(StatusCodes.InternalServerError)
      case Failure(_: AskTimeoutException) if CromwellShutdown.shutdownInProgress() => serviceShuttingDownResponse
      case Failure(e: TimeoutException) => e.failRequest(StatusCodes.ServiceUnavailable)
      case Failure(e) => e.failRequest(StatusCodes.InternalServerError)
    }

  private def toResponse(workflowId: WorkflowId, workflowState: WorkflowState): WorkflowSubmitResponse =
    WorkflowSubmitResponse(workflowId.toString, workflowState.toString)

  private def submitRequest(formData: Multipart.FormData, isSingleSubmission: Boolean): Route = {

    def getWorkflowState(workflowOnHold: Boolean): WorkflowState =
      if (workflowOnHold)
        WorkflowOnHold
      else WorkflowSubmitted

    def askSubmit(command: WorkflowStoreActor.WorkflowStoreActorSubmitCommand,
                  warnings: Seq[String],
                  workflowState: WorkflowState
    ): Route =
      // NOTE: Do not blindly copy the akka-http -to- ask-actor pattern below without knowing the pros and cons.
      onComplete(workflowStoreActor.ask(command).mapTo[WorkflowStoreSubmitActor.WorkflowStoreSubmitActorResponse]) {
        case Success(w) =>
          w match {
            case WorkflowStoreSubmitActor.WorkflowSubmittedToStore(workflowId, _) =>
              completeResponse(StatusCodes.Created, toResponse(workflowId, workflowState), warnings)
            case WorkflowStoreSubmitActor.WorkflowsBatchSubmittedToStore(workflowIds, _) =>
              completeResponse(StatusCodes.Created, workflowIds.toList.map(toResponse(_, workflowState)), warnings)
            case WorkflowStoreSubmitActor.WorkflowSubmitFailed(throwable) =>
              throwable.failRequest(StatusCodes.BadRequest, warnings)
          }
        case Failure(_: AskTimeoutException) if CromwellShutdown.shutdownInProgress() => serviceShuttingDownResponse
        case Failure(e: TimeoutException) => e.failRequest(StatusCodes.ServiceUnavailable)
        case Failure(e) => e.failRequest(StatusCodes.InternalServerError, warnings)
      }

    onComplete(materializeFormData(formData)) {
      case Success(data) =>
        PartialWorkflowSources.fromSubmitRoute(data, allowNoInputs = isSingleSubmission) match {
          case Success(workflowSourceFiles) if isSingleSubmission && workflowSourceFiles.size == 1 =>
            val warnings = workflowSourceFiles.flatMap(_.warnings)
            askSubmit(WorkflowStoreActor.SubmitWorkflow(workflowSourceFiles.head),
                      warnings,
                      getWorkflowState(workflowSourceFiles.head.workflowOnHold)
            )
          // Catches the case where someone has gone through the single submission endpoint w/ more than one workflow
          case Success(workflowSourceFiles) if isSingleSubmission =>
            val warnings = workflowSourceFiles.flatMap(_.warnings)
            val e = new IllegalArgumentException("To submit more than one workflow at a time, use the batch endpoint.")
            e.failRequest(StatusCodes.BadRequest, warnings)
          case Success(workflowSourceFiles) =>
            val warnings = workflowSourceFiles.flatMap(_.warnings)
            askSubmit(
              WorkflowStoreActor.BatchSubmitWorkflows(NonEmptyList.fromListUnsafe(workflowSourceFiles.toList)),
              warnings,
              getWorkflowState(workflowSourceFiles.head.workflowOnHold)
            )
          case Failure(t) => t.failRequest(StatusCodes.BadRequest)
        }
      case Failure(e: TimeoutException) => e.failRequest(StatusCodes.ServiceUnavailable)
      case Failure(e) => e.failRequest(StatusCodes.InternalServerError)
    }
  }
}

object CromwellApiService {
  import spray.json._

  /**
    * Sends a request to abort the workflow. Provides configurable success & error handlers to allow
    * for different API endpoints to provide different effects in the appropriate situations, e.g. HTTP codes
    * and error messages
    */
  def abortWorkflow(possibleWorkflowId: String,
                    workflowStoreActor: ActorRef,
                    workflowManagerActor: ActorRef,
                    successHandler: PartialFunction[SuccessfulAbortResponse, Route] = standardAbortSuccessHandler,
                    errorHandler: PartialFunction[Throwable, Route] = standardAbortErrorHandler
  )(implicit timeout: Timeout): Route =
    handleExceptions(ExceptionHandler(errorHandler)) {
      Try(WorkflowId.fromString(possibleWorkflowId)) match {
        case Success(workflowId) =>
          val response =
            workflowStoreActor.ask(WorkflowStoreActor.AbortWorkflowCommand(workflowId)).mapTo[AbortResponse]
          onComplete(response) {
            case Success(x: SuccessfulAbortResponse) => successHandler(x)
            case Success(x: WorkflowAbortFailureResponse) => throw x.failure
            case Failure(e) => throw e
          }
        case Failure(_) => throw InvalidWorkflowException(possibleWorkflowId)
      }
    }

  /**
    * The abort success handler for typical cases, i.e. cromwell's API.
    */
  private def standardAbortSuccessHandler: PartialFunction[SuccessfulAbortResponse, Route] = {
    case WorkflowAbortedResponse(id) =>
      complete(ToResponseMarshallable(WorkflowAbortResponse(id.toString, WorkflowAborted.toString)))
    case WorkflowAbortRequestedResponse(id) =>
      complete(ToResponseMarshallable(WorkflowAbortResponse(id.toString, WorkflowAborting.toString)))
  }

  /**
    * The abort error handler for typical cases, i.e. cromwell's API
    */
  private def standardAbortErrorHandler: PartialFunction[Throwable, Route] = {
    case e: InvalidWorkflowException => e.failRequest(StatusCodes.BadRequest)
    case e: WorkflowNotFoundException => e.errorRequest(StatusCodes.NotFound)
    case _: AskTimeoutException if CromwellShutdown.shutdownInProgress() => serviceShuttingDownResponse
    case e: TimeoutException => e.failRequest(StatusCodes.ServiceUnavailable)
    case e: Exception => e.errorRequest(StatusCodes.InternalServerError)
  }

  def validateWorkflowIdInMetadata(possibleWorkflowId: String, serviceRegistryActor: ActorRef)(implicit
    timeout: Timeout,
    executor: ExecutionContext
  ): Future[WorkflowId] =
    Try(WorkflowId.fromString(possibleWorkflowId)) match {
      case Success(w) =>
        serviceRegistryActor.ask(ValidateWorkflowIdInMetadata(w)).mapTo[WorkflowValidationResponse] flatMap {
          case RecognizedWorkflowId => Future.successful(w)
          case UnrecognizedWorkflowId => validateWorkflowIdInMetadataSummaries(possibleWorkflowId, serviceRegistryActor)
          case FailedToCheckWorkflowId(t) => Future.failed(t)
        }
      case Failure(_) => Future.failed(InvalidWorkflowException(possibleWorkflowId))
    }

  def validateWorkflowIdInMetadataSummaries(possibleWorkflowId: String, serviceRegistryActor: ActorRef)(implicit
    timeout: Timeout,
    executor: ExecutionContext
  ): Future[WorkflowId] =
    Try(WorkflowId.fromString(possibleWorkflowId)) match {
      case Success(w) =>
        serviceRegistryActor.ask(ValidateWorkflowIdInMetadataSummaries(w)).mapTo[WorkflowValidationResponse] map {
          case RecognizedWorkflowId => w
          case UnrecognizedWorkflowId => throw UnrecognizedWorkflowException(w)
          case FailedToCheckWorkflowId(t) => throw t
        }
      case Failure(_) => Future.failed(InvalidWorkflowException(possibleWorkflowId))
    }

  final case class BackendResponse(supportedBackends: List[String], defaultBackend: String)

  final case class UnrecognizedWorkflowException(id: WorkflowId) extends Exception(s"Unrecognized workflow ID: $id")

  final case class InvalidWorkflowException(possibleWorkflowId: String)
      extends Exception(s"Invalid workflow ID: '$possibleWorkflowId'.")

  val cromwellVersion = VersionUtil.getVersion("cromwell-engine")
  val swaggerUiVersion = VersionUtil.getVersion("swagger-ui", VersionUtil.sbtDependencyVersion("swaggerUi"))
  val backendResponse = BackendResponse(BackendConfiguration.AllBackendEntries.map(_.name).sorted,
                                        BackendConfiguration.DefaultBackendEntry.name
  )
  val versionResponse = JsObject(Map("cromwell" -> cromwellVersion.toJson))
  val serviceShuttingDownResponse =
    new Exception("Cromwell service is shutting down.").failRequest(StatusCodes.ServiceUnavailable)
}<|MERGE_RESOLUTION|>--- conflicted
+++ resolved
@@ -165,12 +165,6 @@
                   .ask(WorkflowStoreActor.WorkflowOnHoldToSubmittedCommand(workflowId))
                   .mapTo[WorkflowStoreEngineActor.WorkflowOnHoldToSubmittedResponse]
             }
-<<<<<<< HEAD
-            onComplete(response){
-              case Success(WorkflowStoreEngineActor.WorkflowOnHoldToSubmittedFailure(_, e: NotInOnHoldStateException)) => e.errorRequest(StatusCodes.Forbidden)
-              case Success(WorkflowStoreEngineActor.WorkflowOnHoldToSubmittedFailure(_, e)) => e.errorRequest(StatusCodes.InternalServerError)
-              case Success(r: WorkflowStoreEngineActor.WorkflowOnHoldToSubmittedSuccess) => completeResponse(StatusCodes.OK, toResponse(r.workflowId, WorkflowSubmitted), Seq.empty)
-=======
             onComplete(response) {
               case Success(
                     WorkflowStoreEngineActor.WorkflowOnHoldToSubmittedFailure(_, e: NotInOnHoldStateException)
@@ -180,7 +174,6 @@
                 e.errorRequest(StatusCodes.InternalServerError)
               case Success(r: WorkflowStoreEngineActor.WorkflowOnHoldToSubmittedSuccess) =>
                 completeResponse(StatusCodes.OK, toResponse(r.workflowId, WorkflowSubmitted), Seq.empty)
->>>>>>> f8c9ff2a
               case Failure(e: UnrecognizedWorkflowException) => e.failRequest(StatusCodes.NotFound)
               case Failure(e: InvalidWorkflowException) => e.failRequest(StatusCodes.BadRequest)
               case Failure(e) => e.errorRequest(StatusCodes.InternalServerError)
