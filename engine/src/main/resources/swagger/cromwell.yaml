#
# After any edits to this file run `sbt generateRestApiDocs` and commit the generated changes to `docs/api/RESTAPI.md`.
#

swagger: '2.0'

# This line is included when the YAML is served by Cromwell if it sees an environment variable called "SWAGGER_BASE_PATH"
#basePath: ...
info:
  title: Cromwell Server REST API
  description: Describes the REST API provided by a Cromwell server
  license:
    name: BSD
    url: 'https://github.com/broadinstitute/cromwell/blob/develop/LICENSE.txt'
  version: '30'
produces:
  - application/json
paths:
  '/api/workflows/{version}':
    post:
      operationId: submit
      summary: Submit a workflow for execution
      description: Submits a workflow to Cromwell. Note that this endpoint can accept an unlimited number of input files via workflowInputs_N but swagger needs them to be explicitly defined so we have provided 5 as an example.
      consumes:
        - multipart/form-data
      parameters:
        - $ref: '#/parameters/versionParam'
        - name: workflowSource
          description: The workflow source file to submit for execution. Either workflow source or workflow url is required.
          required: false
          type: file
          in: formData
        - name: workflowUrl
          description: URL which points to the workflow. Either workflow source or workflow url is required.
          required: false
          type: string
          in: formData
        - name: workflowOnHold
          description: Put workflow on hold upon submission. By default, it is taken as false.
          required: false
          type: boolean
          in: formData
        - name: workflowInputs
          description: JSON or YAML file containing the inputs as an object. For WDL workflows a skeleton file can be generated from WOMtool using the "inputs" subcommand. When multiple files are specified, in case of key conflicts between multiple input JSON files, higher values of x in workflowInputs_x override lower values. For example, an input specified in workflowInputs_3 will override an input with the same name in workflowInputs or workflowInputs_2. Similarly, an input key specified in workflowInputs_5 will override an identical input key in any other input file.
          required: false
          type: file
          in: formData
        - name: workflowInputs_2
          description: A second JSON or YAML file containing inputs.
          required: false
          type: file
          in: formData
        - name: workflowInputs_3
          description: A third JSON or YAML file containing inputs.
          required: false
          type: file
          in: formData
        - name: workflowInputs_4
          description: A fourth JSON or YAML file containing inputs.
          required: false
          type: file
          in: formData
        - name: workflowInputs_5
          description: A fifth JSON or YAML file containing inputs.
          required: false
          type: file
          in: formData
        - name: workflowOptions
          description: JSON file containing configuration options for the execution of this workflow.
          required: false
          type: file
          in: formData
        - $ref: '#/parameters/workflowTypeParam'
        - $ref: '#/parameters/workflowTypeVersionParam'
        - name: labels
          description: JSON object of labels to apply to this workflow.
          required: false
          type: file
          in: formData
        - name: workflowDependencies
          description: ZIP file containing workflow source files that are used to resolve local imports. This zip bundle will be unpacked in a sandbox accessible to this workflow.
          required: false
          type: file
          in: formData
        - name: requestedWorkflowId
          description: An ID to ascribe to this workflow. Must be a JSON string in UUID-format. If not supplied a random ID will be generated for the workflow.
          required: false
          type: string
          in: formData
      tags:
        - Workflows
      responses:
        '201':
          description: Successful Request
          schema:
            $ref: '#/definitions/WorkflowIdAndStatus'
        '400':
          $ref: '#/responses/InvalidSubmission'
        '500':
          $ref: '#/responses/ServerError'
  '/api/workflows/{version}/batch':
    post:
      operationId: submitBatch
      summary: Submit a batch of workflows for execution
      description: In instances where you want to run the same workflow multiple times with varying inputs you may submit a workflow batch. This endpoint is fundamentally the same as the standard submission endpoint with the exception that the inputs JSON will be an array of objects instead of a single object.
      consumes:
        - multipart/form-data
      parameters:
        - $ref: '#/parameters/versionParam'
        - name: workflowSource
          description: The workflow source file to submit for execution. Either workflow source or workflow url is required.
          required: false
          type: file
          in: formData
        - name: workflowUrl
          description: URL which points to the workflow. Either workflow source or workflow url is required.
          required: false
          type: string
          in: formData
        - name: workflowOnHold
          description: Put workflow on hold upon submission. By default, it is taken as false.
          required: false
          type: boolean
          in: formData
        - name: workflowInputs
          description: JSON file containing the inputs as an array of objects. Every element of the array will correspond to a single workflow. For WDL workflows a skeleton file can be generated from WOMtool using the "inputs" subcommand. When multiple files are specified, in case of key conflicts between multiple input JSON files, higher values of x in workflowInputs_x override lower values. For example, an input specified in workflowInputs_3 will override an input with the same name in workflowInputs or workflowInputs_2. Similarly, an input key specified in workflowInputs_5 will override an identical input key in any other input file.
          required: true
          type: file
          in: formData
        - name: workflowOptions
          description: JSON file containing configuration options for the execution of this workflow.
          required: false
          type: file
          in: formData
        - $ref: '#/parameters/workflowTypeParam'
        - $ref: '#/parameters/workflowTypeVersionParam'
        - name: labels
          description: JSON object of labels to apply to this workflow.
          required: false
          type: file
          in: formData
        - name: workflowDependencies
          description: ZIP file containing workflow source files that are used to resolve local imports. This zip bundle will be unpacked in a sandbox accessible to these workflows.
          required: false
          type: file
          in: formData
        - name: requestedWorkflowId
          description: A set of IDs to ascribe to these workflows. Must be a JSON list of strings in UUID-format. Must have the same number of entries and be in the same order as the workflow inputs list. If not supplied, random ID will be generated for the workflows.
          required: false
          type: string
          in: formData
      tags:
        - Workflows
      responses:
        '200':
          description: Successful Request
          schema:
            type: array
            items:
              $ref: '#/definitions/WorkflowIdAndStatus'
        '400':
          $ref: '#/responses/BadRequest'
        '500':
          $ref: '#/responses/ServerError'
  '/api/workflows/{version}/{id}/labels':
    get:
      operationId: labels
      summary: Retrieves the current labels for a workflow
      parameters:
        - $ref: '#/parameters/versionParam'
        - $ref: '#/parameters/singleId'
      tags:
        - Workflows
      responses:
        '200':
          description: Successful Request
          schema:
            $ref: '#/definitions/LabelsResponse'
        '400':
          $ref: '#/responses/BadRequest'
        '404':
          $ref: '#/responses/NotFound'
        '500':
          $ref: '#/responses/ServerError'
    patch:
      operationId: updateLabels
      summary: Update labels for a workflow
      description: Update multiple labels for an existing workflow. When supplying a label with a key unique to the workflow submission, a new label key/value entry is appended to that workflow's metadata. When supplying a label with a key that is already associated to the workflow submission, the original label value is updated with the new value for that workflow's metadata.
      parameters:
        - $ref: '#/parameters/versionParam'
        - name: id
          description: Workflow ID
          required: true
          type: string
          in: path
        - name: labels
          description: >
            Custom labels submitted as JSON.
            Example: {"key-1":"value-1","key-2":"value-2"}
          required: true
          in: body
          schema:
            type: object
      tags:
        - Workflows
      responses:
        '200':
          description: Successful Request
          schema:
            $ref: '#/definitions/LabelsResponse'
        '400':
          $ref: '#/responses/BadRequest'
        '403':
          $ref: '#/responses/Forbidden'
        '404':
          $ref: '#/responses/NotFound'
        '500':
          $ref: '#/responses/ServerError'
  '/api/workflows/{version}/{id}/abort':
    post:
      operationId: abort
      summary: Abort a running workflow
      description: Request Cromwell to abort a running workflow. For instance this might be necessary in cases where you have submitted a workflow with incorrect inputs or no longer need the results. Cromwell will schedule a halt of all currently running jobs from this workflow.
      parameters:
        - $ref: '#/parameters/versionParam'
        - $ref: '#/parameters/singleId'
      tags:
        - Workflows
      responses:
        '200':
          $ref: '#/responses/OkIdAndStatus'
        '400':
          $ref: '#/responses/BadRequest'
        '403':
          $ref: '#/responses/Forbidden'
        '404':
          $ref: '#/responses/NotFound'
        '500':
          $ref: '#/responses/ServerError'
  '/api/workflows/{version}/{id}/releaseHold':
    post:
      operationId: releaseHold
      summary: Switch a workflow from 'On Hold' to 'Submitted' status
      description: Request Cromwell to release the hold on a workflow. It will switch the status of a workflow from 'On Hold' to 'Submitted' so it can be picked for running. For instance this might be necessary in cases where you have submitted a workflow with workflowOnHold = true.
      parameters:
        - $ref: '#/parameters/versionParam'
        - $ref: '#/parameters/singleId'
      tags:
        - Workflows
      responses:
        '200':
          $ref: '#/responses/OkIdAndStatus'
        '400':
          $ref: '#/responses/BadRequest'
        '403':
          $ref: '#/responses/Forbidden'
        '404':
          $ref: '#/responses/NotFound'
        '500':
          $ref: '#/responses/ServerError'
  '/api/workflows/{version}/{id}/status':
    get:
      operationId: status
      summary: Retrieves the current state for a workflow
      parameters:
        - $ref: '#/parameters/versionParam'
        - $ref: '#/parameters/singleId'
      tags:
        - Workflows
      responses:
        '200':
          $ref: '#/responses/OkIdAndStatus'
        '400':
          $ref: '#/responses/BadRequest'
        '404':
          $ref: '#/responses/NotFound'
        '500':
          $ref: '#/responses/ServerError'
  '/api/workflows/{version}/{id}/outputs':
    get:
      operationId: outputs
      summary: Get the outputs for a workflow
      description: Retrieve the outputs for the specified workflow. Cromwell will return any outputs which currently exist even if a workflow has not successfully completed.
      parameters:
        - $ref: '#/parameters/versionParam'
        - $ref: '#/parameters/singleId'
      tags:
        - Workflows
      responses:
        '200':
          $ref: '#/responses/OkIdAndStatus'
        '400':
          $ref: '#/responses/BadRequest'
        '404':
          $ref: '#/responses/NotFound'
        '500':
          $ref: '#/responses/ServerError'
  '/api/workflows/{version}/{id}/logs':
    get:
      operationId: logs
      summary: Get the logs for a workflow
      description: Returns paths to the standard out and standard error files that were generated during the execution of all calls in a workflow. A call has one or more standard out and standard error logs, depending on if the call was scattered or not. In the latter case, one log is provided for each instance of the call that has been run.
      parameters:
        - $ref: '#/parameters/versionParam'
        - $ref: '#/parameters/singleId'
      tags:
        - Workflows
      responses:
        '200':
          $ref: '#/responses/OK'
        '400':
          $ref: '#/responses/BadRequest'
        '404':
          $ref: '#/responses/NotFound'
        '500':
          $ref: '#/responses/ServerError'
  '/api/workflows/{version}/query':
    get:
      operationId: queryGet
      summary: Get workflows matching some criteria
      description: Query for workflows which match various criteria. When a combination of criteria are applied the endpoint will return
      parameters:
        - $ref: '#/parameters/versionParam'
        - name : submission
          required: false
          type: string
          format: date-time
          in: query
          description: >
            Returns only workflows with an equal or later submission time. Can be specified at most once. If both submission time and start date are
            specified, submission time should be before or equal to start date.
        - name: start
          required: false
          type: string
          format: date-time
          in: query
          description: >
            Returns only workflows with an equal or later start datetime.  Can be specified at most once.
            If both start and end date are specified, start date must be before or equal to end date.
        - name: end
          required: false
          type: string
          format: date-time
          in: query
          description: >
            Returns only workflows with an equal or earlier end datetime.  Can be specified at most once.
            If both start and end date are specified, start date must be before or equal to end date.
        - name: status
          required: false
          in: query
          type: array
          items:
            type: string
          collectionFormat: multi
          enum:
            - Submitted
            - Running
            - Aborting
            - Failed
            - Succeeded
            - Aborted
          description: >
            Returns only workflows with the specified status.  If specified multiple times,
            returns workflows in any of the specified statuses.
        - name: name
          required: false
          in: query
          type: array
          items:
            type: string
          collectionFormat: multi
          pattern: ^[a-zA-Z][a-zA-Z0-9_]*$
          description: >
            Returns only workflows with the specified name.  If specified multiple times,
            returns workflows with any of the specified names.
        - name: id
          required: false
          in: query
          type: array
          items:
            type: string
          collectionFormat: multi
          pattern: ^[0-9A-Fa-f]{8}-[0-9A-Fa-f]{4}-[0-9A-Fa-f]{4}-[0-9A-Fa-f]{4}-[0-9A-Fa-f]{12}$
          description: >
            Returns only workflows with the specified workflow id.  If specified multiple times,
            returns workflows with any of the specified workflow ids.
        - name: label
          required: false
          in: query
          type: array
          items:
            type: string
          collectionFormat: multi
          pattern: ^([a-z][-a-z0-9]*[a-z0-9])?[:]([a-z][-a-z0-9]*[a-z0-9])?$
          description: >
            Returns workflows with the specified label keys.  If specified multiple times,
            returns workflows with all of the specified label keys. Specify the label key
            and label value pair as separated with
            "label-key:label-value"
        - name: labelor
          required: false
          in: query
          type: array
          items:
            type: string
          collectionFormat: multi
          pattern: ^([a-z][-a-z0-9]*[a-z0-9])?[:]([a-z][-a-z0-9]*[a-z0-9])?$
          description: >
            Returns workflows with the specified label keys.  If specified multiple times,
            returns workflows with any of the specified label keys. Specify the label key
            and label value pair as separated with
            "label-key:label-value"
        - name: excludeLabelAnd
          required: false
          in: query
          type: array
          items:
            type: string
          collectionFormat: multi
          pattern: ^([a-z][-a-z0-9]*[a-z0-9])?[:]([a-z][-a-z0-9]*[a-z0-9])?$
          description: >
            Excludes workflows with the specified label.  If specified multiple times,
            excludes workflows with all of the specified label keys. Specify the label key
            and label value pair as separated with
            "label-key:label-value"
        - name: excludeLabelOr
          required: false
          in: query
          type: array
          items:
            type: string
          collectionFormat: multi
          pattern: ^([a-z][-a-z0-9]*[a-z0-9])?[:]([a-z][-a-z0-9]*[a-z0-9])?$
          description: >
            Excludes workflows with the specified label.  If specified multiple times,
            excludes workflows with any of the specified label keys. Specify the label key
            and label value pair as separated with
            "label-key:label-value"
        - name: additionalQueryResultFields
          required: false
          in: query
          type: array
          items:
            type: string
          collectionFormat: multi
          description: >
            Currently only 'labels' is a valid value here. Use it to include a list of labels with each result.
        - name : includeSubworkflows
          required: false
          type: boolean
          format: boolean
          in: query
          description: Include subworkflows in results. By default, it is taken as true.
      tags:
        - Workflows
      responses:
        '200':
          description: Successful Request
          schema:
            $ref: '#/definitions/WorkflowQueryResponse'
        '403':
          $ref: '#/responses/Forbidden'
        '404':
          $ref: '#/responses/NotFound'
        '500':
          $ref: '#/responses/ServerError'
    post:
      operationId: queryPost
      summary: Get workflows matching some criteria
      description: Query workflows by start dates, end dates, names, ids, labels, or statuses.
      parameters:
        - $ref: '#/parameters/versionParam'
        - name: parameters
          required: true
          in: body
          schema:
            type: array
            items:
              $ref: '#/definitions/WorkflowQueryParameter'
          description: >
            Same query parameters as GET /query endpoint, submitted as a json list.
            Example: [{"status":"Success"},{"status":"Failed"}]
      tags:
        - Workflows
      responses:
        '200':
          description: Successful Request
          schema:
            $ref: '#/definitions/WorkflowQueryResponse'
        '400':
          $ref: '#/responses/BadRequest'
        '500':
          $ref: '#/responses/ServerError'
  '/api/workflows/{version}/{id}/timing':
    get:
      operationId: timing
      summary: Get a visual diagram of a running workflow
      description: Returns a javascript file which will render a Gantt chart for the requested workflow. The bars in the chart represent start and end times for individual task invocations. This javascript is intended to be embedded into another web page.
      parameters:
        - $ref: '#/parameters/versionParam'
        - $ref: '#/parameters/singleId'
      tags:
        - Workflows
      responses:
        '200':
          $ref: '#/responses/OkIdAndStatus'
        '400':
          $ref: '#/responses/BadRequest'
        '404':
          $ref: '#/responses/NotFound'
        '500':
          $ref: '#/responses/ServerError'
  '/api/workflows/{version}/{id}/metadata':
    get:
      operationId: metadata
      summary: Get workflow and call-level metadata for a specified workflow
      parameters:
        - $ref: '#/parameters/versionParam'
        - $ref: '#/parameters/singleId'
        - name: includeKey
          description: >
            When specified, filters metadata to only return fields with names which begins with this value.
            This key is used relative to the root of the response *and* relative to each call's metadata fields.
          required: false
          type: array
          items:
            type: string
          collectionFormat: multi
          in: query
        - name: excludeKey
          description: >
            When specified, filters metadata to not return any field with a name which begins with this value.
            This key is used relative to the root of the response *and* relative to each call's metadata fields.
            Use 'calls' to filter out all call level metadata.
          required: false
          type: array
          items:
            type: string
          collectionFormat: multi
          in: query
        - name: expandSubWorkflows
          description: >
            When true, metadata for sub workflows will be fetched and inserted automatically in the metadata response.
          required: false
          type: boolean
          in: query
      tags:
        - Workflows
      responses:
        '200':
          description: Successful Request
          schema:
            $ref: '#/definitions/WorkflowMetadataResponse'
        '400':
          $ref: '#/responses/BadRequest'
        '404':
          $ref: '#/responses/NotFound'
        '500':
          $ref: '#/responses/ServerError'
  '/api/workflows/{version}/callcaching/diff':
    get:
      operationId: callCacheDiff
      summary: Explain hashing differences for 2 calls
      description: This endpoint returns the hash differences between 2 completed (successfully or not) calls.
      parameters:
        - $ref: '#/parameters/versionParam'
        - name: workflowA
          description: Workflow Id of the first workflow
          required: true
          type: string
          in: query
        - name: callA
          description: Fully qualified name, including workflow name, of the first call.
          required: true
          type: string
          in: query
        - name: indexA
          description: Shard index for the first call for cases where the requested call was part of a scatter.
          required: false
          type: integer
          in: query
        - name: workflowB
          description: Workflow Id of the second workflow
          required: true
          type: string
          in: query
        - name: callB
          description: Fully qualified name, including workflow name, of the second call
          required: true
          type: string
          in: query
        - name: indexB
          description: Shard index for the second call for cases where the requested call was part of a scatter.
          required: false
          type: integer
          in: query
      tags:
        - Workflows
      responses:
        '200':
          $ref: '#/responses/OK'
        '400':
          $ref: '#/responses/BadRequest'
        '404':
          description: No matching cache entry. Cromwell versions prior to 28 will not have recorded information necessary for this endpoint and thus will also appear to not exist.
        '500':
          $ref: '#/responses/ServerError'
  '/api/workflows/{version}/backends':
    get:
      operationId: backends
      summary: List the supported backends
      description: Returns the backends supported by this Cromwell server, as well as the default backend.
      parameters:
        - $ref: '#/parameters/versionParam'
      tags:
        - Workflows
      responses:
        '200':
          description: Successful Request
          schema:
            $ref: '#/definitions/BackendResponse'
  '/api/womtool/{version}/describe':
    post:
      operationId: describe
      summary: Machine-readable description of a workflow, including inputs and outputs
      consumes:
        - multipart/form-data
      parameters:
        - $ref: '#/parameters/versionParam'
        - name: workflowSource
          description: The workflow source file to submit for execution. Either workflow source or workflow url is required.
          required: false
          type: file
          in: formData
        - name: workflowUrl
          description: URL which points to the workflow. Either workflow source or workflow url is required.
          required: false
          type: string
          in: formData
        - name: workflowInputs
          description: JSON or YAML file containing the inputs as an object.
          required: false
          type: file
          in: formData
        - $ref: '#/parameters/workflowTypeParam'
        - $ref: '#/parameters/workflowTypeVersionParam'
      responses:
        '200':
          description: Workflow description.
          schema:
            $ref: '#/definitions/WorkflowDescription'
      tags:
        - "Womtool"
  '/engine/{version}/version':
    get:
      operationId: engineVersion
      summary: Return the version of this Cromwell server
      parameters:
        - $ref: '#/parameters/versionParam'
      tags:
        - Engine
      responses:
        '200':
          description: Successful Request
          schema:
            $ref: '#/definitions/VersionResponse'
  '/engine/{version}/status':
    get:
      operationId: engineStatus
      summary: Return the current health status of any monitored subsystems
      parameters:
        - $ref: '#/parameters/versionParam'
      tags:
        - Engine
      responses:
        '200':
          description: All subsystems report an "ok" status
          schema:
            $ref: '#/definitions/StatusResponse'
        '500':
          description: At least one subsystem does not have an "ok" status
          schema:
            $ref: '#/definitions/StatusResponse'
  '/api/ga4gh/wes/v1/service-info':
    get:
      tags:
        - GA4GH Workflow Execution Service (WES) - Alpha preview
      summary: Get service info
      description: >-
        May include information related (but not limited to) the workflow
        descriptor formats, versions supported, the WES API versions supported,
        and information about general service availability.
      operationId: GetServiceInfo
      parameters: []
      responses:
        '200':
          description: Successful Request
          schema:
            $ref: '#/definitions/ServiceInfo'
        '500':
          description: An unexpected error occurred.
          $ref: '#/responses/ServerError'
  '/api/ga4gh/wes/v1/runs':
    get:
      tags:
        - GA4GH Workflow Execution Service (WES) - Alpha preview
      summary: List runs
      description: >-
        Runs are listed from newest to oldest. When paging through the list, the client
        should not make assumptions about live updates, but should assume the
        contents of the list reflect the workflow list at the moment that the
        first page is requested. To monitor a specific workflow run, use
        GetRunStatus or GetRunLog.
      operationId: ListRuns
      parameters:
        - name: page_size
          in: query
          description: >-
            OPTIONAL The preferred number of workflow runs to return in a page.
            If not provided, the implementation should use a default page size.
            The implementation must not return more items than `page_size`, but
            it may return fewer.  Clients should not assume that if fewer than
            `page_size` items are returned that all items have been returned. 
            The availability of additional pages is indicated by the value of
            `next_page_token` in the response.
          type: integer
          format: int64
        - name: page_token
          in: query
          description: >-
            OPTIONAL Token to use to indicate where to start getting results. If
            unspecified, return the first page of results.
          type: string
      responses:
        '200':
          description: Successful Request
          schema:
            $ref: '#/definitions/RunListResponse'
        '400':
          description: The request is malformed.
          $ref: '#/responses/BadRequest'
        '401':
          description: The request is unauthorized.
          $ref: '#/responses/InvalidSubmission'
        '403':
          description: The requester is not authorized to perform this action.
          $ref: '#/responses/Forbidden'
        '500':
          description: An unexpected error occurred.
          $ref: '#/responses/ServerError'
    post:
      tags:
        - GA4GH Workflow Execution Service (WES) - Alpha preview
      summary: Run workflow
      description: >-
        This endpoint creates a new workflow run and returns a `RunId` to
        monitor its progress.
        
        
        The `workflow_attachment` array may be used to upload files that are
        required to execute the workflow, including the primary workflow, tools
        imported by the workflow, other files referenced by the workflow, or
        files which are part of the input.  The implementation should stage
        these files to a temporary directory and execute the workflow from
        there. These parts must have a Content-Disposition header with a
        "filename" provided for each part.  Filenames may include
        subdirectories, but must not include references to parent directories
        with '..' -- implementations should guard against maliciously
        constructed filenames.
        
        
        The `workflow_url` is either an absolute URL to a workflow file that is
        accessible by the WES endpoint, or a relative URL corresponding to one
        of the files attached using `workflow_attachment`.
        
        
        The `workflow_params` JSON object specifies input parameters, such as
        input files.  The exact format of the JSON object depends on the
        conventions of the workflow language being used.  Input files should
        either be absolute URLs, or relative URLs corresponding to files
        uploaded using `workflow_attachment`.  The WES endpoint must understand
        and be able to access URLs supplied in the input.  This is
        implementation specific.
        
        
<<<<<<< HEAD
        The `workflow_type` is the type of workflow language and must be "CWL"
        or "WDL" currently (or another alternative  supported by this WES
        instance).
=======
        The `workflow_type` is the type of workflow language and must be "WDL"
        currently (or another alternative supported by this WES instance).
>>>>>>> c0768750
        
        
        The `workflow_type_version` is the version of the workflow language
        submitted and must be one supported by this WES instance.
        
        
        See the `RunRequest` documentation for details about other fields.
      operationId: RunWorkflow
      consumes:
        - multipart/form-data
      parameters:
        - name: workflow_params
          description: ""
          required: false
          type: string
          in: formData
        - name: workflow_type
          description: ""
          required: false
          type: string
          in: formData
        - name: workflow_type_version
          description: ""
          required: false
          type: string
          in: formData
        - name: tags
          description: ''
          required: false
          type: string
          in: formData
        - name: workflow_engine_parameters
          description: ''
          required: false
          type: string
          in: formData
        - name: workflow_url
          description: ''
          required: false
          type: string
          in: formData
        - name: workflow_attachment
          description: ''
          required: false
          type: array
          items:
            type: file
            format: binary
          in: formData
      responses:
        '201':
          description: Successful Request
          schema:
            $ref: '#/definitions/RunId'
        '400':
          description: The request is malformed.
          $ref: '#/responses/BadRequest'
        '401':
          description: The request is unauthorized.
          $ref: '#/responses/InvalidSubmission'
        '403':
          description: The requester is not authorized to perform this action.
          $ref: '#/responses/Forbidden'
        '500':
          description: An unexpected error occurred.
          $ref: '#/responses/ServerError'
  '/api/ga4gh/wes/v1/runs/{run_id}':
    get:
      tags:
        - GA4GH Workflow Execution Service (WES) - Alpha preview
      summary: Get run log
      description: >-
        This endpoint provides detailed information about a given workflow run.
        The returned result has information about the outputs produced by this
        workflow (if available), a log object which allows the stderr and stdout
        to be retrieved, a log array so stderr/stdout for individual tasks can
        be retrieved, and the overall state of the workflow run (e.g. RUNNING,
        see the State section).
      operationId: GetRunLog
      parameters:
        - name: run_id
          in: path
          description: ''
          required: true
          type: string
      responses:
        '200':
          description: Successful Request
          schema:
            $ref: '#/definitions/RunLog'
        '401':
          description: The request is unauthorized.
          $ref: '#/responses/InvalidSubmission'
        '403':
          description: The requester is not authorized to perform this action.
          $ref: '#/responses/Forbidden'
        '404':
          description: The requested workflow run not found.
          $ref: '#/responses/NotFound'
        '500':
          description: An unexpected error occurred.
          $ref: '#/responses/ServerError'
      deprecated: false
  '/api/ga4gh/wes/v1/runs/{run_id}/cancel':
    post:
      tags:
        - GA4GH Workflow Execution Service (WES) - Alpha preview
      summary: Cancel run
      description: Cancel a running workflow.
      operationId: CancelRun
      parameters:
        - name: run_id
          in: path
          description: Run ID
          required: true
          type: string
      responses:
        '200':
          description: Successful Request
          schema:
            $ref: '#/definitions/RunId'
        '401':
          description: The request is unauthorized.
          $ref: '#/responses/InvalidSubmission'
        '403':
          description: The requester is not authorized to perform this action.
          $ref: '#/responses/Forbidden'
        '404':
          description: The requested workflow run wasn't found.
          $ref: '#/responses/NotFound'
        '500':
          description: An unexpected error occurred.
          $ref: '#/responses/ServerError'
  '/api/ga4gh/wes/v1/runs/{run_id}/status':
    get:
      tags:
        - GA4GH Workflow Execution Service (WES) - Alpha preview
      summary: Get run status
      description: >-
        This provides an abbreviated (and likely fast depending on
        implementation) status of the running workflow, returning a simple
        result with the  overall state of the workflow run (e.g. RUNNING, see
        the State section).
      operationId: GetRunStatus
      parameters:
        - name: run_id
          in: path
          description: Run ID
          required: true
          type: string
      responses:
        '200':
          description: Successful Request
          schema:
            $ref: '#/definitions/RunStatus'
        '401':
          description: The request is unauthorized.
          $ref: '#/responses/InvalidSubmission'
        '403':
          description: The requester is not authorized to perform this action.
          $ref: '#/responses/Forbidden'
        '404':
          description: The requested workflow run wasn't found.
          $ref: '#/responses/NotFound'
        '500':
          description: An unexpected error occurred.
          $ref: '#/responses/ServerError'
responses:
  OkIdAndStatus:
    description: Successful Request
    schema:
      $ref: '#/definitions/WorkflowIdAndStatus'
  OK:
    description: Successful Request
    schema:
      $ref: '#/definitions/WorkflowIdAndStatus'
  InvalidSubmission:
    description: Invalid submission request
  BadRequest:
    description: Malformed Workflow ID
  Forbidden:
    description: Workflow in terminal status
  NotFound:
    description: Workflow ID Not Found
  ServerError:
    description: Internal Error
parameters:
  singleId:
    name: id
    description: A workflow ID
    required: true
    type: string
    in: path
    pattern: ^[0-9A-Fa-f]{8}-[0-9A-Fa-f]{4}-[0-9A-Fa-f]{4}-[0-9A-Fa-f]{4}-[0-9A-Fa-f]{12}$
  workflowTypeParam:
    name: workflowType
    type: string
    description: The workflow language for the file you submitted. Cromwell currently supports WDL.
    enum: [WDL]
    required: false
    in: formData
  workflowTypeVersionParam:
    name: workflowTypeVersion
    description: The specification version for the workflow language being used. For WDL, Cromwell currently supports draft-2 and 1.0.
    required: false
    type: string
    enum: ["draft-2", "1.0"]
    in: formData
  versionParam:
    name: version
    description: Cromwell API Version
    required: true
    type: string
    in: path
    default: v1 # This really should be an enum but swagger-ui seems to not like it
definitions:
  WorkflowSubmitResponse:
    required:
      - id
      - status
    properties:
      id:
        type: string
        description: The identifier of the workflow
        example: 00001111-2222-3333-aaaa-bbbbccccdddd
      status:
        type: string
        description: The status of the workflow
        example: Submitted
  WorkflowIdAndStatus:
    required:
      - id
      - status
    properties:
      id:
        type: string
        description: The identifier of the workflow
        example: 00001111-2222-3333-aaaa-bbbbccccdddd
      status:
        type: string
        description: The status of the workflow
        example: Submitted
  WorkflowMetadataResponse:
    description: Workflow and call level metadata
    properties:
      id:
        type: string
        description: The identifier of the workflow
      status:
        type: string
        description: The status of the workflow
      submission:
        type: string
        format: date-time
        description: Submission datetime of the workflow in ISO8601 format with milliseconds
      start:
        type: string
        format: date-time
        description: Start datetime of the workflow in ISO8601 format with milliseconds
      end:
        type: string
        format: date-time
        description: End datetime of the workflow in ISO8601 format with milliseconds
      inputs:
        type: object
        description: Map of input keys to input values
      outputs:
        type: object
        description: Map of output keys to output values
      calls:
        $ref: '#/definitions/CallMetadata'
      failures:
        type: array
        items:
          $ref: '#/definitions/FailureMessage'
  CallMetadata:
    description: Call level metadata
    properties:
      inputs:
        type: object
        description: Mapping of input fully qualified names to stringified values
      executionStatus:
        type: string
        description: Status in Cromwell execution terms.
      backend:
        type: string
        description: The type of backend on which the call executed (e.g. JES, SGE, Local)
      backendStatus:
        type: string
        description: Status in backend-specific terms.  Currently this will only be defined for the JES backend.
      start:
        type: string
        format: date-time
        description: Start datetime of the call execution in ISO8601 format with milliseconds
      end:
        type: string
        format: date-time
        description: End datetime of the call execution in ISO8601 format with milliseconds
      jobId:
        type: string
        description: Backend-specific job ID
      failures:
        type: array
        items:
          $ref: '#/definitions/FailureMessage'
      returnCode:
        type: integer
        description: Call execution return code
      stdout:
        type: string
        description: Path to the standard output file for this call
      stderr:
        type: string
        description: Path to the standard error file for this call
      backendLogs:
        type: object
        description: Paths to backend specific logs for this call
  FailureMessage:
    description: Failure messages
    properties:
      message:
        type: string
        description: The failure message
      causedBy:
        type: array
        items:
          $ref: '#/definitions/FailureMessage'
  WorkflowDescription:
    required:
      - valid
      - validWorkflow
      - errors
      - name
      - inputs
      - outputs
      - submittedDescriptorType
      - isRunnableWorkflow
    properties:
      valid:
        type: boolean
        description: Indicates that the workflow is valid and that the inputs, if provided, are compatible with the workflow.
      errors:
        type: array
        items:
          type: string
        example:
          - "The 'errors' field will be filled if 'valid' is false"
          - "We might also provide warnings to a 'valid' workflow here"
          - "Otherwise, 'errors' will be the empty array"
        description: The set of validation failure messages
      validWorkflow:
        type: boolean
        description: Indicates whether the workflow file is valid by itself. If inputs are provided, they are not considered when calculating this field; if inputs are not provided, the value is identical to `valid`.
      name:
        type: string
        description: For a source file with one workflow and zero or more tasks, the name of the workflow. For a single task, the name of the task. For a source file with multiple tasks but no workflows, the empty string.
      inputs:
        description: A list of inputs for this tool
        type: array
        items:
          $ref: '#/definitions/ToolInputParameter'
        example:
          - name: my_wf.string_input
            valueType:
              typeName: String
            optional: false
            default: null
            typeDisplayName: String
          - name: my_wf.array_input
            valueType:
              typeName: Array
              arrayType:
                typeName: String
            optional: false
            default: null
            typeDisplayName: Array[String]
          - name: my_wf.optional_input
            valueType:
              typeName: Optional
              optionalType:
                typeName: String
            optional: true
            default: "hello"
            typeDisplayName: String?
          - name: my_wf.map_input
            valueType:
              typeName: Map
              mapType:
                keyType:
                  typeName: String
                valueType:
                  typeName: Int
            optional: false
            default: null
            typeDisplayName: Map[String, Int]
          - name: my_wf.object_input
            valueType:
              typeName: Object
              objectFieldTypes:
                - fieldName: "int_field"
                  fieldType:
                    typeName: Int
                - fieldName: "int_array_field"
                  fieldType:
                    typeName: Array
                    arrayType:
                      typeName: Int
            optional: false
            default: null
            typeDisplayName: Object
          - name: my_wf.int_string_pair_input
            valueType:
              typeName: Pair
              pairTypes:
                - leftType:
                    -  typeName: Int
                - rightType:
                    -  typeName: String
            optional: false
            default: null
            typeDisplayName: Pair[Int, String]
      outputs:
        description: A list of outputs for this tool
        type: array
        items:
          $ref: '#/definitions/ToolOutputParameter'
        example:
          - name: my_wf.string_output
            valueType:
              typeName: String
            typeDisplayName: String
          - name: my_wf.array_output
            valueType:
              typeName: Array
              arrayType:
                typeName: String
            typeDisplayName: Array[String]
          - name: my_wf.map_output
            valueType:
              typeName: Map
              mapType:
                keyType:
                  typeName: String
                valueType:
                  typeName: Int
            typeDisplayName: Map[String, Int]
          - name: my_wf.object_output
            valueType:
              typeName: Object
              objectFieldTypes:
                - fieldName: "int_field"
                  fieldType:
                    typeName: Int
                - fieldName: "int_array_field"
                  fieldType:
                    typeName: Array
                    arrayType:
                      typeName: Int
            typeDisplayName: Object
          - name: my_wf.int_string_pair_output
            valueType:
              typeName: Pair
              tupleTypes:
                - typeName: Int
                - typeName: String
            typeDisplayName: Pair[Int, String]
      images:
        type: array
        items:
          type: string
      submittedDescriptorType:
        $ref: '#/definitions/DescriptorTypeAndVersion'
      importedDescriptorTypes:
        type: array
        items:
          $ref: '#/definitions/DescriptorTypeAndVersion'
      meta:
        type: object
      parameterMeta:
        type: object
      isRunnableWorkflow:
        description: Indicates whether this file can be run on its own (e.g. a WDL workflow)
        type: boolean
  ToolInputParameter:
    type: object
    description: >-
      An input parameter for a tool or workflow.
    required:
      - name
      - valueType
      - optional
      - default
      - typeDisplayName
    properties:
      name:
        type: string
        description: The name of this input value (formatted as expected by the tool)
      valueType:
        $ref: '#/definitions/ValueType'
      optional:
        type: boolean
        description: Whether the tool allows this value to not be specified
      default:
        type: string
        description: The in-language expression used to evaluate a default value for this parameter, if
          none is supplied.
      typeDisplayName:
        type: string
        description: An easy-to-read display name for the type of the input
  ToolOutputParameter:
    type: object
    description: >-
      An output parameter for a tool or workflow.
    required:
      - name
      - valueType
      - typeDisplayName
    properties:
      name:
        type: string
        description: The name of this input value (formatted as expected by the tool)
      valueType:
        $ref: '#/definitions/ValueType'
      typeDisplayName:
        type: string
        description: An easy-to-read display name for the type of the output
  ValueType:
    description: The type expected for a given value.
    type: object
    required:
      - valueType
    maxProperties: 2
    properties:
      typeName:
        type: string
        description: The type of this value
        enum:
          - String
          - File
          - Directory
          - Float
          - Int
          - Boolean
          - Optional
          - Array
          - Tuple
          - Map
          - Object
          - Pair
      optionalType:
        $ref: '#/definitions/ValueType'
      arrayType:
        $ref: '#/definitions/ValueType'
      mapType:
        $ref: '#/definitions/MapValueType'
      tupleTypes:
        type: array
        items:
          $ref: '#/definitions/ValueType'
      objectFieldTypes:
        type: array
        items:
          type: object
          properties:
            fieldName:
              type: string
            fieldType:
              $ref: '#/definitions/ValueType'
  MapValueType:
    type: object
    description: A type representing a map from one type to another.
    required:
      - keyType
      - valueType
    properties:
      keyType:
        $ref: '#/definitions/ValueType'
      valueType:
        $ref: '#/definitions/ValueType'
  DescriptorTypeAndVersion:
    type: object
    description: >-
      A workflow descriptor file type and version.
    required:
      - descriptorType
      - descriptorTypeVersion
    properties:
      descriptorType:
        $ref: '#/definitions/DescriptorType'
      descriptorTypeVersion:
        type: string
        example: "1.0"
  DescriptorType:
    type: string
    description: >-
      One from a list of descriptor type strings (e.g. WDL).
      Note that these files can also include associated Docker/container files
      and test parameters that further describe a version of a tool
    example: "WDL"
    enum:
      - WDL
  WorkflowQueryParameter:
    description: Workflow query parameters
    minProperties: 1
    maxProperties: 1
    properties:
      submission:
        type: string
        format: date-time
        description: >
          Returns only workflows with an equal or later submission time. Can be specified at most once. If both submission time and start date are
          specified, submission time should be before or equal to start date.
      start:
        type: string
        format: date-time
        description: >
          Returns only workflows with an equal or later start datetime.  Can be specified at most once.
          If both start and end date are specified, start date must be before or equal to end date.
      end:
        type: string
        format: date-time
        description: >
          Returns only workflows with an equal or earlier end datetime.  Can be specified at most once.
          If both start and end date are specified, start date must be before or equal to end date.
      status:
        type: string
        enum:
          - Submitted
          - Running
          - Aborting
          - Failed
          - Succeeded
          - Aborted
        description: >
          Returns only workflows with the specified status.  If specified multiple times,
          returns workflows in any of the specified statuses.
      name:
        type: string
        pattern: ^[a-zA-Z][a-zA-Z0-9_]*$
        description: >
          Returns only workflows with the specified name.  If specified multiple times,
          returns workflows with any of the specified names.
      id:
        type: string
        pattern: ^[0-9A-Fa-f]{8}-[0-9A-Fa-f]{4}-[0-9A-Fa-f]{4}-[0-9A-Fa-f]{4}-[0-9A-Fa-f]{12}$
        description: >
          Returns only workflows with the specified workflow id.  If specified multiple times,
          returns workflows with any of the specified workflow ids.
      excludeLabelAnd:
        type: string
        format: array
        pattern: ^([a-z][-a-z0-9]*[a-z0-9])?[:]([a-z][-a-z0-9]*[a-z0-9])?$
        description: >
          Excludes workflows with the specified label.  If specified multiple times,
          excludes workflows with all of the specified label keys. Specify the label key
          and label value pair as separated with
          "label-key:label-value"
      excludeLabelOr:
        type: string
        format: array
        pattern: ^([a-z][-a-z0-9]*[a-z0-9])?[:]([a-z][-a-z0-9]*[a-z0-9])?$
        description: >
          Excludes workflows with the specified label.  If specified multiple times,
          excludes workflows with any of the specified label keys. Specify the label key
          and label value pair as separated with
          "label-key:label-value"
      includeSubworkflows:
        type: string
        format: boolean
        description: Include subworkflows in results. By default, it is taken as true.
      page:
        type: integer
        description: When pageSize is set, which page of results to return. If not set, the first page of 'pageSize' results will be returned.
      pageSize:
        type: integer
        description: The number of results to return at a time
  WorkflowQueryResponse:
    description: Response to a workflow query
    required:
      - results
      - totalResultsCount
    properties:
      results:
        type: array
        items:
          $ref: '#/definitions/WorkflowQueryResult'
      totalResultsCount:
        type: integer
  WorkflowQueryResult:
    description: Result for an individual workflow returned by a workflow query
    required:
      - id
      - status
    properties:
      id:
        type: string
        description: Workflow ID
      name:
        type: string
        description: Workflow name
      status:
        type: string
        description: Workflow status
      submission:
        type: string
        format: date-time
        description: Workflow submission datetime
      metadataArchiveStatus:
        type: string
        description: Status in metadata archives
      start:
        type: string
        format: date-time
        description: Workflow start datetime
      end:
        type: string
        format: date-time
        description: Workflow end datetime
  BackendResponse:
    required:
      - supportedBackends
      - defaultBackend
    properties:
      supportedBackends:
        type: array
        description: The backends supported by this server
        items:
          type: string
      defaultBackend:
        type: string
        description: The default backend of this server
  VersionResponse:
    description: Returns the version of Cromwell
    properties:
      cromwell:
        type: string
        description: The version of the Cromwell Engine
        example: 30
  StatusResponse:
    description: Returns the status of monitored subsystems.
    type: object
    properties:
      serviceName:
        type: object
        properties:
          ok:
            type: boolean
          messages:
            type: array
            items:
              type: string
  LabelsResponse:
    required:
      - id
      - labels
    properties:
      id:
        type: string
        description: The identifier of the workflow
        example: label-key-1
      labels:
        type: string
        description: The labels which have been updated
        example: label-value-1
  DefaultWorkflowEngineParameter:
    title: DefaultWorkflowEngineParameter
    type: object
    properties:
      name:
        type: string
        description: The name of the parameter
      type:
        type: string
        description: 'Describes the type of the parameter, e.g. float.'
      default_value:
        type: string
        description: The stringified version of the default parameter. e.g. "2.45".
    description: >-
      A message that allows one to describe default parameters for a workflow
      engine.
  Log:
    title: Log
    type: object
    properties:
      name:
        type: string
        description: The task or workflow name
      cmd:
        type: array
        items:
          type: string
        description: The command line that was executed
      start_time:
        type: string
        description: >-
          When the command started executing, in ISO 8601 format
          "%Y-%m-%dT%H:%M:%SZ"
      end_time:
        type: string
        description: >-
          When the command stopped executing (completed, failed, or
          cancelled), in ISO 8601 format "%Y-%m-%dT%H:%M:%SZ"
      stdout:
        type: string
        description: >-
          A URL to retrieve standard output logs of the workflow run or task. 
          This URL may change between status requests, or may not be available
          until the task or workflow has finished execution.  Should be
          available using the same credentials used to access the WES
          endpoint.
      stderr:
        type: string
        description: >-
          A URL to retrieve standard error logs of the workflow run or task. 
          This URL may change between status requests, or may not be available
          until the task or workflow has finished execution.  Should be
          available using the same credentials used to access the WES
          endpoint.
      exit_code:
        type: integer
        description: Exit code of the program
        format: int32
    description: Log and other info
  ServiceInfo:
    title: ServiceInfo
    allOf:
      - $ref: '#/definitions/Service'
      - type: object
        properties:
          workflow_type_versions:
            type: object
            additionalProperties:
              $ref: '#/definitions/WorkflowTypeVersion'
          supported_wes_versions:
            type: array
            items:
              type: string
            description: The version(s) of the WES schema supported by this service
          supported_filesystem_protocols:
            type: array
            items:
              type: string
            description: >-
              The filesystem protocols supported by this service, currently
              these may include common protocols using the terms 'http',
              'https', 'sftp', 's3', 'gs', 'file', or 'synapse', but others 
              are possible and the terms beyond these core protocols are
              currently not fixed.   This section reports those protocols
              (either common or not) supported by this WES service.
          workflow_engine_versions:
            type: object
            additionalProperties:
              type: string
          default_workflow_engine_parameters:
            type: array
            items:
              $ref: '#/definitions/DefaultWorkflowEngineParameter'
            description: >-
              Each workflow engine can present additional parameters that can
              be sent to the workflow engine. This message will list the
              default values, and their types for each workflow engine.
          system_state_counts:
            type: object
            additionalProperties:
              type: integer
              format: int64
          auth_instructions_url:
            type: string
            description: >-
              A web page URL with human-readable instructions on how to get an
              authorization token for use with a specific WES endpoint.
          tags:
            type: object
            additionalProperties:
              type: string
              description: >-
                A message containing useful information about the running
                service, including supported versions and default settings.
        required:
          - workflow_type_versions
          - supported_wes_versions
          - supported_filesystem_protocols
          - workflow_engine_versions
          - default_workflow_engine_parameters
          - system_state_counts
          - auth_instructions_url
          - tags
  State:
    title: State
    enum:
      - UNKNOWN
      - QUEUED
      - INITIALIZING
      - RUNNING
      - PAUSED
      - COMPLETE
      - EXECUTOR_ERROR
      - SYSTEM_ERROR
      - CANCELED
      - CANCELING
    type: string
    description: >-
      - UNKNOWN: The state of the task is unknown. This provides a safe
      default for messages where this field is missing, for example, so that a
      missing field does not accidentally imply that the state is QUEUED.


       - QUEUED: The task is queued.


      - INITIALIZING: The task has been assigned to a worker and is currently
      preparing to run. For example, the worker may be turning on, downloading
      input files, etc.


      - RUNNING: The task is running. Input files are downloaded and the first
      Executor has been started.


      - PAUSED: The task is paused. An implementation may have the ability to
      pause a task, but this is not required.


       - COMPLETE: The task has completed running. Executors have exited without error
      and output files have been successfully uploaded.


       - EXECUTOR_ERROR: The task encountered an error in one of the Executor processes. Generally,
      this means that an Executor exited with a non-zero exit code.


       - SYSTEM_ERROR: The task was stopped due to a system error, but not from an Executor,
      for example an upload failed due to network issues, the worker's ran out
      of disk space, etc.


       - CANCELED: The task was canceled by the user.


        - CANCELING: The task was canceled by the user, and is in the process of stopping.
  RunListResponse:
    title: RunListResponse
    type: object
    properties:
      runs:
        type: array
        items:
          $ref: '#/definitions/RunStatus'
        description: >-
          A list of workflow runs that the service has executed or is
          executing. The list is filtered to only include runs that the caller
          has permission to see.
      next_page_token:
        type: string
        description: >-
          A token which may be supplied as `page_token` in workflow run list
          request to get the next page of results.  An empty string indicates
          there are no more items to return.
    description: >-
      The service will return a RunListResponse when receiving a successful
      RunListRequest.
  RunLog:
    title: RunLog
    type: object
    properties:
      run_id:
        type: string
        description: workflow run ID
      request:
        $ref: '#/definitions/RunRequest'
      state:
        $ref: '#/definitions/State'
      run_log:
        $ref: '#/definitions/Log'
      task_logs:
        type: array
        items:
          $ref: '#/definitions/Log'
        description: >-
          The logs, and other key info like timing and exit code, for each
          step in the workflow run.
      outputs:
        type: object
        description: The outputs from the workflow run.
  RunRequest:
    title: RunRequest
    type: object
    properties:
      workflow_params:
        type: object
        description: >-
          REQUIRED
          The workflow run parameterizations (JSON encoded), including input
          and output file locations
      workflow_type:
        type: string
        description: >-
          REQUIRED
          The workflow descriptor type, must be "WDL" currently (or
          another alternative supported by this WES instance)
      workflow_type_version:
        type: string
        description: >-
          REQUIRED
          The workflow descriptor type version, must be one supported by this
          WES instance
      tags:
        type: object
        additionalProperties:
          type: string
      workflow_engine_parameters:
        type: object
        additionalProperties:
          type: string
      workflow_url:
        type: string
        description: >-
          REQUIRED
          The workflow WDL document. When `workflow_attachments` is
          used to attach files, the `workflow_url` may be a relative path to
          one of the attachments.
    description: >-
      To execute a workflow, send a run request including all the details
      needed to begin downloading and executing a given workflow.
  RunId:
    title: RunId
    type: object
    properties:
      run_id:
        type: string
        description: workflow run ID
  RunStatus:
    title: RunStatus
    required:
      - run_id
    type: object
    properties:
      run_id:
        type: string
      state:
        $ref: '#/definitions/State'
    description: 'Small description of a workflow run, returned by server during listing'
  WorkflowTypeVersion:
    title: WorkflowTypeVersion
    type: object
    properties:
      workflow_type_version:
        type: array
        items:
          type: string
        description: an array of one or more acceptable types for the `workflow_type`
    description: Available workflow types supported by a given instance of the service.
  ServiceType:
    description: Type of a GA4GH service
    type: object
    required:
      - group
      - artifact
      - version
    properties:
      group:
        type: string
        description: >-
          Namespace in reverse domain name format. Use `org.ga4gh` for
          implementations compliant with official GA4GH specifications. For
          services with custom APIs not standardized by GA4GH, or
          implementations diverging from official GA4GH specifications, use a
          different namespace (e.g. your organization's reverse domain name).
        example: org.ga4gh
      artifact:
        type: string
        description: >-
          Name of the API or GA4GH specification implemented. Official GA4GH
          types should be assigned as part of standards approval process.
          Custom artifacts are supported.
        example: beacon
      version:
        type: string
        description: >-
          Version of the API or specification. GA4GH specifications use
          semantic versioning.
        example: 1.0.0
  Service:
    description: GA4GH service
    type: object
    required:
      - id
      - name
      - type
      - organization
      - version
    properties:
      id:
        type: string
        description: >-
          Unique ID of this service. Reverse domain name notation is
          recommended, though not required. The identifier should attempt to
          be globally unique so it can be used in downstream aggregator
          services e.g. Service Registry.
        example: org.ga4gh.myservice
      name:
        type: string
        description: Name of this service. Should be human readable.
        example: My project
      type:
        $ref: '#/definitions/ServiceType'
      description:
        type: string
        description: >-
          Description of the service. Should be human readable and provide
          information about the service.
        example: This service provides...
      organization:
        type: object
        description: Organization providing the service
        required:
          - name
          - url
        properties:
          name:
            type: string
            description: Name of the organization responsible for the service
            example: My organization
          url:
            type: string
            format: uri
            description: URL of the website of the organization (RFC 3986 format)
            example: 'https://example.com'
      contactUrl:
        type: string
        format: uri
        description: >-
          URL of the contact for the provider of this service, e.g. a link to
          a contact form (RFC 3986 format), or an email (RFC 2368 format).
        example: 'mailto:support@example.com'
      documentationUrl:
        type: string
        format: uri
        description: >-
          URL of the documentation of this service (RFC 3986 format). This
          should help someone learn how to use your service, including any
          specifics required to access data, e.g. authentication.
        example: 'https://docs.myservice.example.com'
      createdAt:
        type: string
        format: date-time
        description: >-
          Timestamp describing when the service was first deployed and
          available (RFC 3339 format)
        example: '2019-06-04T12:58:19Z'
      updatedAt:
        type: string
        format: date-time
        description: >-
          Timestamp describing when the service was last updated (RFC 3339
          format)
        example: '2019-06-04T12:58:19Z'
      environment:
        type: string
        description: >-
          Environment the service is running in. Use this to distinguish
          between production, development and testing/staging deployments.
          Suggested values are prod, test, dev, staging. However this is
          advised and not enforced.
        example: test
      version:
        type: string
        description: >-
          Version of the service being described. Semantic versioning is
          recommended, but other identifiers, such as dates or commit hashes,
          are also allowed. The version should be changed whenever the service
          is updated.
        example: 1.0.0<|MERGE_RESOLUTION|>--- conflicted
+++ resolved
@@ -783,14 +783,8 @@
         implementation specific.
         
         
-<<<<<<< HEAD
-        The `workflow_type` is the type of workflow language and must be "CWL"
-        or "WDL" currently (or another alternative  supported by this WES
-        instance).
-=======
         The `workflow_type` is the type of workflow language and must be "WDL"
         currently (or another alternative supported by this WES instance).
->>>>>>> c0768750
         
         
         The `workflow_type_version` is the version of the workflow language
