--- conflicted
+++ resolved
@@ -55,19 +55,12 @@
         username: dsdejenkins
         password: ${{ secrets.DSDEJENKINS_PASSWORD }}
     # Build & push `cromwell`, `womtool`, `cromiam`, and `cromwell-drs-localizer`
-<<<<<<< HEAD
-=======
     # This step is validated in the GHA 'docker_build_test.yml' without the accompanying docker push
->>>>>>> f8c9ff2a
     - name: Build Cromwell Docker
       run: |
         set -e
         cd cromwell
-<<<<<<< HEAD
-        sbt -Dproject.isSnapshot=false -Dproject.isRelease=false dockerBuildAndPush
-=======
         sbt -Dproject.isSnapshot=false dockerBuildAndPush
->>>>>>> f8c9ff2a
     - name: Deploy to dev and board release train (Cromwell)
       uses: broadinstitute/repository-dispatch@master
       with:
@@ -82,11 +75,7 @@
         repository: broadinstitute/terra-helmfile
         event-type: update-service
         client-payload: '{"service": "cromiam", "version": "${{ env.CROMWELL_VERSION }}", "dev_only": false}'
-<<<<<<< HEAD
-    - name: Edit & push chart
-=======
     - name: Edit & push cromwhelm chart
->>>>>>> f8c9ff2a
       env:
         BROADBOT_GITHUB_TOKEN: ${{ secrets.BROADBOT_GITHUB_TOKEN }}
       run: |
@@ -94,15 +83,6 @@
         cd cromwhelm
         git checkout main
         ls -la
-<<<<<<< HEAD
-        sed -i "s/appVersion.*/appVersion: \"$CROMWELL_VERSION\"/" cromwell-helm/Chart.yaml
-        sed -i "s/image: broadinstitute\/cromwell.*/image: broadinstitute\/cromwell:$CROMWELL_VERSION/" cromwell-helm/templates/cromwell.yaml
-        git diff
-        git config --global user.name "broadbot"
-        git config --global user.email "broadbot@broadinstitute.org"
-        git commit -am "Auto update to Cromwell $CROMWELL_VERSION"
-        git push https://broadbot:$BROADBOT_GITHUB_TOKEN@github.com/broadinstitute/cromwhelm.git main
-=======
         sed -i "s|image: broadinstitute/cromwell:.*|image: broadinstitute/cromwell:$CROMWELL_VERSION|" terra-batch-libchart/values.yaml
 
         git diff
@@ -152,5 +132,4 @@
         git commit -am "${JIRA_ID}: Auto update Cromwell to $CROMWELL_VERSION in workflows-app and cromwell-runner-app"
         git push -u origin ${JIRA_ID}-cromwell-update-$CROMWELL_VERSION
         gh pr create --title "${JIRA_ID}: auto update Cromwell version to $CROMWELL_VERSION in workflows-app and cromwell-runner-app" --body "${JIRA_ID} helm chart update" --label "automerge"
-        cd -
->>>>>>> f8c9ff2a
+        cd -