package drs.localizer

import common.util.VersionUtil
import drs.localizer.CommandLineParser.AccessTokenStrategy._
import drs.localizer.CommandLineParser.Usage

class CommandLineParser extends scopt.OptionParser[CommandLineArguments](Usage) {
  lazy val localizerVersion: String = VersionUtil.getVersion("cromwell-drs-localizer")

  version("version")

  help("help").text("Cromwell DRS Localizer")

  head("cromwell-drs-localizer", localizerVersion)

<<<<<<< HEAD
  arg[String]("drs-object-id").text("DRS object ID").optional().
    action((s, c) =>
      c.copy(drsObject = Option(s)))
  arg[String]("container-path").text("Container path").optional().
    action((s, c) =>
      c.copy(containerPath = Option(s)))
  arg[String]("requester-pays-project").text(s"Requester pays project (only valid with '$Google' auth strategy)").optional().
    action((s, c) =>
      c.copy(googleRequesterPaysProject = Option(s)))
  opt[String]('m', "manifest-path").text("File path of manifest containing multiple files to localize").
    action((s, c) =>
      c.copy(manifestPath = Option(s)))
  opt[String]('r', "requester-pays-project").text(s"Requester pays project (only valid with '$Google' auth strategy)").optional().
    action((s, c) => {
=======
  arg[String]("drs-object-id").text("DRS object ID").optional().action((s, c) => c.copy(drsObject = Option(s)))
  arg[String]("container-path").text("Container path").optional().action((s, c) => c.copy(containerPath = Option(s)))
  arg[String]("requester-pays-project")
    .text(s"Requester pays project (only valid with '$Google' auth strategy)")
    .optional()
    .action((s, c) => c.copy(googleRequesterPaysProject = Option(s)))
  opt[String]('m', "manifest-path")
    .text("File path of manifest containing multiple files to localize")
    .action((s, c) => c.copy(manifestPath = Option(s)))
  opt[String]('r', "requester-pays-project")
    .text(s"Requester pays project (only valid with '$Google' auth strategy)")
    .optional()
    .action { (s, c) =>
>>>>>>> f8c9ff2a
      c.copy(
        googleRequesterPaysProject = Option(s),
        googleRequesterPaysProjectConflict = c.googleRequesterPaysProject.exists(_ != s)
      )
<<<<<<< HEAD
    })
  opt[String]('t', "access-token-strategy").text(s"Access token strategy, must be one of '$Azure' or '$Google' (default '$Google')").
    action((s, c) =>
      c.copy(accessTokenStrategy = Option(s.toLowerCase())))
  opt[String]('i', "identity-client-id").text("Azure identity client id").
    action((s, c) =>
      c.copy(azureIdentityClientId = Option(s)))
=======
    }
  opt[String]('t', "access-token-strategy")
    .text(s"Access token strategy, must be one of '$Azure' or '$Google' (default '$Google')")
    .action((s, c) => c.copy(accessTokenStrategy = Option(s.toLowerCase())))
  opt[String]('i', "identity-client-id")
    .text("Azure identity client id")
    .action((s, c) => c.copy(azureIdentityClientId = Option(s)))
  checkConfig(c =>
    if (c.googleRequesterPaysProjectConflict)
      failure("Requester pays project differs between positional argument and option flag")
    else success
  )
>>>>>>> f8c9ff2a
  checkConfig(c =>
    if (c.googleRequesterPaysProjectConflict)
      failure("Requester pays project differs between positional argument and option flag")
    else success
  )
  checkConfig(c =>
    c.accessTokenStrategy match {
      case Some(Azure) if c.googleRequesterPaysProject.nonEmpty =>
        Left(s"Requester pays project is only valid with access token strategy '$Google'")
      case Some(Google) if c.azureIdentityClientId.nonEmpty =>
        Left(s"Identity client id is only valid with access token strategy '$Azure'")
      case Some(Azure) => Right(())
      case Some(Google) => Right(())
      case Some(huh) => Left(s"Unrecognized access token strategy '$huh'")
      case None => Left("Programmer error, access token strategy should not be None")
    }
  )
  checkConfig(c =>
    (c.drsObject, c.containerPath, c.manifestPath) match {
      case (Some(_), Some(_), None) => Right(())
      case (None, None, Some(_)) => Right(())
      case _ => Left("Must provide either DRS path and container path, OR manifest file (-m).")
    }
  )
}

object CommandLineParser {

  /**
   * These access token strategies are named simplistically as there is currently only one access token strategy being
   * used for each of these cloud vendors. But it is certainly possible that multiple strategies could come into use
   * for a particular vendor, in which case the names may need to become more specific for disambiguation.
   */
  object AccessTokenStrategy {
    val Azure = "azure"
    val Google = "google"
  }

  val Usage =
    s"""
Usage:

    Can be run to localize a single file with DRS id and local container path provided in args:
    java -jar /path/to/localizer.jar [options] drs://provider/object /local/path/to/file.txt

    Can also be used to localize multiple files in one invocation with manifest file provided in args:
    java -jar /path/to/localizer.jar [options] -m /local/path/to/manifest/file
    """

}

case class CommandLineArguments(accessTokenStrategy: Option[String] = Option(Google),
                                drsObject: Option[String] = None,
                                containerPath: Option[String] = None,
                                googleRequesterPaysProject: Option[String] = None,
                                azureIdentityClientId: Option[String] = None,
                                manifestPath: Option[String] = None,
<<<<<<< HEAD
                                googleRequesterPaysProjectConflict: Boolean = false)
=======
                                googleRequesterPaysProjectConflict: Boolean = false
)
>>>>>>> f8c9ff2a
<|MERGE_RESOLUTION|>--- conflicted
+++ resolved
@@ -13,22 +13,6 @@
 
   head("cromwell-drs-localizer", localizerVersion)
 
-<<<<<<< HEAD
-  arg[String]("drs-object-id").text("DRS object ID").optional().
-    action((s, c) =>
-      c.copy(drsObject = Option(s)))
-  arg[String]("container-path").text("Container path").optional().
-    action((s, c) =>
-      c.copy(containerPath = Option(s)))
-  arg[String]("requester-pays-project").text(s"Requester pays project (only valid with '$Google' auth strategy)").optional().
-    action((s, c) =>
-      c.copy(googleRequesterPaysProject = Option(s)))
-  opt[String]('m', "manifest-path").text("File path of manifest containing multiple files to localize").
-    action((s, c) =>
-      c.copy(manifestPath = Option(s)))
-  opt[String]('r', "requester-pays-project").text(s"Requester pays project (only valid with '$Google' auth strategy)").optional().
-    action((s, c) => {
-=======
   arg[String]("drs-object-id").text("DRS object ID").optional().action((s, c) => c.copy(drsObject = Option(s)))
   arg[String]("container-path").text("Container path").optional().action((s, c) => c.copy(containerPath = Option(s)))
   arg[String]("requester-pays-project")
@@ -42,20 +26,10 @@
     .text(s"Requester pays project (only valid with '$Google' auth strategy)")
     .optional()
     .action { (s, c) =>
->>>>>>> f8c9ff2a
       c.copy(
         googleRequesterPaysProject = Option(s),
         googleRequesterPaysProjectConflict = c.googleRequesterPaysProject.exists(_ != s)
       )
-<<<<<<< HEAD
-    })
-  opt[String]('t', "access-token-strategy").text(s"Access token strategy, must be one of '$Azure' or '$Google' (default '$Google')").
-    action((s, c) =>
-      c.copy(accessTokenStrategy = Option(s.toLowerCase())))
-  opt[String]('i', "identity-client-id").text("Azure identity client id").
-    action((s, c) =>
-      c.copy(azureIdentityClientId = Option(s)))
-=======
     }
   opt[String]('t', "access-token-strategy")
     .text(s"Access token strategy, must be one of '$Azure' or '$Google' (default '$Google')")
@@ -68,7 +42,6 @@
       failure("Requester pays project differs between positional argument and option flag")
     else success
   )
->>>>>>> f8c9ff2a
   checkConfig(c =>
     if (c.googleRequesterPaysProjectConflict)
       failure("Requester pays project differs between positional argument and option flag")
@@ -126,9 +99,5 @@
                                 googleRequesterPaysProject: Option[String] = None,
                                 azureIdentityClientId: Option[String] = None,
                                 manifestPath: Option[String] = None,
-<<<<<<< HEAD
-                                googleRequesterPaysProjectConflict: Boolean = false)
-=======
                                 googleRequesterPaysProjectConflict: Boolean = false
-)
->>>>>>> f8c9ff2a
+)