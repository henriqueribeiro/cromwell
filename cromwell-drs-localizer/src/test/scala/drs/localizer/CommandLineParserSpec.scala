package drs.localizer

import common.assertion.CromwellTimeoutSpec
import drs.localizer.CommandLineParser.AccessTokenStrategy
import org.scalatest.BeforeAndAfter
import org.scalatest.flatspec.AnyFlatSpec
import org.scalatest.matchers.should.Matchers

class CommandLineParserSpec extends AnyFlatSpec with CromwellTimeoutSpec with Matchers with BeforeAndAfter {

  var parser: scopt.OptionParser[CommandLineArguments] = _

  private val drsObject = "drs://provider/object"
  private val containerPath = "/cromwell_root/my.bam"
  private val requesterPaysProject = "i_heart_egress"
  private val azureIdentityClientId = "itme@azure.com"
  private val manifestPath = "/my/manifest.txt"

  behavior of "DRS Localizer command line parser"

  before {
    parser = DrsLocalizerMain.buildParser()
  }

  it should "fail to parse with no arguments" in {
    parser.parse(Array.empty[String], CommandLineArguments()) shouldBe None
  }

  it should "fail to parse with only one argument" in {
    parser.parse(Array("some arg"), CommandLineArguments()) shouldBe None
  }

  it should "successfully parse with two arguments" in {
    val args = parser.parse(Array(drsObject, containerPath), CommandLineArguments()).get

    args.drsObject.get shouldBe drsObject
    args.containerPath.get shouldBe containerPath
    args.accessTokenStrategy.get shouldBe AccessTokenStrategy.Google
    args.googleRequesterPaysProject shouldBe empty
    args.azureIdentityClientId shouldBe empty
    args.manifestPath shouldBe empty
  }

  it should "successfully parse with three arguments" in {
    val args = parser.parse(Array(drsObject, containerPath, requesterPaysProject), CommandLineArguments()).get
    args.drsObject.get shouldBe drsObject
    args.containerPath.get shouldBe containerPath
    args.accessTokenStrategy.get shouldBe AccessTokenStrategy.Google
    args.googleRequesterPaysProject.get shouldBe requesterPaysProject
    args.azureIdentityClientId shouldBe empty
    args.manifestPath shouldBe empty
  }

  it should "successfully parse requester pays project" in {
    val args = parser.parse(Array(drsObject, containerPath, "-r", requesterPaysProject), CommandLineArguments()).get

    args.drsObject.get shouldBe drsObject
    args.containerPath.get shouldBe containerPath
    args.accessTokenStrategy.get shouldBe AccessTokenStrategy.Google
    args.googleRequesterPaysProject.get shouldBe requesterPaysProject
    args.azureIdentityClientId shouldBe empty
    args.manifestPath shouldBe empty
  }

  it should "successfully parse with three arguments and requester pays project" in {
<<<<<<< HEAD
    val args = parser.parse(Array(drsObject, containerPath, requesterPaysProject, "-r", requesterPaysProject), CommandLineArguments()).get
=======
    val args = parser
      .parse(Array(drsObject, containerPath, requesterPaysProject, "-r", requesterPaysProject), CommandLineArguments())
      .get
>>>>>>> f8c9ff2a

    args.drsObject.get shouldBe drsObject
    args.containerPath.get shouldBe containerPath
    args.accessTokenStrategy.get shouldBe AccessTokenStrategy.Google
    args.googleRequesterPaysProject.get shouldBe requesterPaysProject
    args.azureIdentityClientId shouldBe empty
    args.manifestPath shouldBe empty
<<<<<<< HEAD
  }

  it should "fail if requester pays argument and flag specify different projects" in {
    parser.parse(Array(drsObject, containerPath, requesterPaysProject, "-r", "boom!"), CommandLineArguments()) shouldBe None
  }

  it should "successfully parse args with a manifest file" in {
    val args = parser.parse(Array("-m", manifestPath), CommandLineArguments()).get

=======
  }

  it should "fail if requester pays argument and flag specify different projects" in {
    parser.parse(Array(drsObject, containerPath, requesterPaysProject, "-r", "boom!"),
                 CommandLineArguments()
    ) shouldBe None
  }

  it should "successfully parse args with a manifest file" in {
    val args = parser.parse(Array("-m", manifestPath), CommandLineArguments()).get

>>>>>>> f8c9ff2a
    args.drsObject shouldBe empty
    args.containerPath shouldBe empty
    args.accessTokenStrategy.get shouldBe AccessTokenStrategy.Google
    args.googleRequesterPaysProject shouldBe empty
    args.azureIdentityClientId shouldBe empty
    args.manifestPath.get shouldBe manifestPath
  }

  it should "fail to parse with a manifest file and one single-file arg" in {
    val args = parser.parse(Array(drsObject, "--manifest-path", manifestPath), CommandLineArguments())
    args shouldBe None
  }

  it should "fail to parse with a manifest file and two single-file args" in {
    val args = parser.parse(Array(drsObject, containerPath, "--manifest-path", manifestPath), CommandLineArguments())
    args shouldBe None
  }

  it should "successfully parse an explicit Google access token strategy invocation" in {
<<<<<<< HEAD
    val args = parser.parse(Array(
      "--access-token-strategy", "google",
      drsObject,
      containerPath,
      "--requester-pays-project", requesterPaysProject
    ), CommandLineArguments()).get
=======
    val args = parser
      .parse(Array(
               "--access-token-strategy",
               "google",
               drsObject,
               containerPath,
               "--requester-pays-project",
               requesterPaysProject
             ),
             CommandLineArguments()
      )
      .get
>>>>>>> f8c9ff2a

    args.drsObject.get shouldBe drsObject
    args.containerPath.get shouldBe containerPath
    args.accessTokenStrategy.get shouldBe AccessTokenStrategy.Google
    args.googleRequesterPaysProject.get shouldBe requesterPaysProject
    args.azureIdentityClientId shouldBe empty
    args.manifestPath shouldBe empty
  }

  it should "fail to parse an Azure invocation that specifies requester pays" in {
<<<<<<< HEAD
    val args = parser.parse(Array(
      "--access-token-strategy", AccessTokenStrategy.Azure,
      drsObject,
      containerPath,
      "--requester-pays-project", requesterPaysProject), CommandLineArguments())
=======
    val args = parser.parse(
      Array("--access-token-strategy",
            AccessTokenStrategy.Azure,
            drsObject,
            containerPath,
            "--requester-pays-project",
            requesterPaysProject
      ),
      CommandLineArguments()
    )
>>>>>>> f8c9ff2a

    args shouldBe None
  }

  it should "successfully parse an Azure invocation" in {
<<<<<<< HEAD
    val args = parser.parse(Array(
      "--access-token-strategy", AccessTokenStrategy.Azure,
      drsObject, containerPath), CommandLineArguments()).get
=======
    val args = parser
      .parse(Array("--access-token-strategy", AccessTokenStrategy.Azure, drsObject, containerPath),
             CommandLineArguments()
      )
      .get
>>>>>>> f8c9ff2a

    args.drsObject.get shouldBe drsObject
    args.containerPath.get shouldBe containerPath
    args.accessTokenStrategy.get shouldBe AccessTokenStrategy.Azure
    args.googleRequesterPaysProject shouldBe empty
    args.azureIdentityClientId shouldBe empty
    args.manifestPath shouldBe empty
  }

  it should "successfully parse an Azure invocation with identity" in {
<<<<<<< HEAD
    val args = parser.parse(Array(
      "--access-token-strategy", AccessTokenStrategy.Azure,
      "--identity-client-id", azureIdentityClientId,
      drsObject, containerPath), CommandLineArguments()).get
=======
    val args = parser
      .parse(
        Array("--access-token-strategy",
              AccessTokenStrategy.Azure,
              "--identity-client-id",
              azureIdentityClientId,
              drsObject,
              containerPath
        ),
        CommandLineArguments()
      )
      .get
>>>>>>> f8c9ff2a

    args.drsObject.get shouldBe drsObject
    args.containerPath.get shouldBe containerPath
    args.accessTokenStrategy.get shouldBe AccessTokenStrategy.Azure
    args.googleRequesterPaysProject shouldBe empty
    args.azureIdentityClientId.get shouldBe azureIdentityClientId
    args.manifestPath shouldBe empty
  }

  it should "fail to parse with an unrecognized access token strategy" in {
    val args =
      parser.parse(Array("--access-token-strategy", "nebulous", drsObject, containerPath), CommandLineArguments())
    args shouldBe None
  }
}<|MERGE_RESOLUTION|>--- conflicted
+++ resolved
@@ -63,13 +63,9 @@
   }
 
   it should "successfully parse with three arguments and requester pays project" in {
-<<<<<<< HEAD
-    val args = parser.parse(Array(drsObject, containerPath, requesterPaysProject, "-r", requesterPaysProject), CommandLineArguments()).get
-=======
     val args = parser
       .parse(Array(drsObject, containerPath, requesterPaysProject, "-r", requesterPaysProject), CommandLineArguments())
       .get
->>>>>>> f8c9ff2a
 
     args.drsObject.get shouldBe drsObject
     args.containerPath.get shouldBe containerPath
@@ -77,17 +73,6 @@
     args.googleRequesterPaysProject.get shouldBe requesterPaysProject
     args.azureIdentityClientId shouldBe empty
     args.manifestPath shouldBe empty
-<<<<<<< HEAD
-  }
-
-  it should "fail if requester pays argument and flag specify different projects" in {
-    parser.parse(Array(drsObject, containerPath, requesterPaysProject, "-r", "boom!"), CommandLineArguments()) shouldBe None
-  }
-
-  it should "successfully parse args with a manifest file" in {
-    val args = parser.parse(Array("-m", manifestPath), CommandLineArguments()).get
-
-=======
   }
 
   it should "fail if requester pays argument and flag specify different projects" in {
@@ -99,7 +84,6 @@
   it should "successfully parse args with a manifest file" in {
     val args = parser.parse(Array("-m", manifestPath), CommandLineArguments()).get
 
->>>>>>> f8c9ff2a
     args.drsObject shouldBe empty
     args.containerPath shouldBe empty
     args.accessTokenStrategy.get shouldBe AccessTokenStrategy.Google
@@ -119,14 +103,6 @@
   }
 
   it should "successfully parse an explicit Google access token strategy invocation" in {
-<<<<<<< HEAD
-    val args = parser.parse(Array(
-      "--access-token-strategy", "google",
-      drsObject,
-      containerPath,
-      "--requester-pays-project", requesterPaysProject
-    ), CommandLineArguments()).get
-=======
     val args = parser
       .parse(Array(
                "--access-token-strategy",
@@ -139,7 +115,6 @@
              CommandLineArguments()
       )
       .get
->>>>>>> f8c9ff2a
 
     args.drsObject.get shouldBe drsObject
     args.containerPath.get shouldBe containerPath
@@ -150,13 +125,6 @@
   }
 
   it should "fail to parse an Azure invocation that specifies requester pays" in {
-<<<<<<< HEAD
-    val args = parser.parse(Array(
-      "--access-token-strategy", AccessTokenStrategy.Azure,
-      drsObject,
-      containerPath,
-      "--requester-pays-project", requesterPaysProject), CommandLineArguments())
-=======
     val args = parser.parse(
       Array("--access-token-strategy",
             AccessTokenStrategy.Azure,
@@ -167,23 +135,16 @@
       ),
       CommandLineArguments()
     )
->>>>>>> f8c9ff2a
 
     args shouldBe None
   }
 
   it should "successfully parse an Azure invocation" in {
-<<<<<<< HEAD
-    val args = parser.parse(Array(
-      "--access-token-strategy", AccessTokenStrategy.Azure,
-      drsObject, containerPath), CommandLineArguments()).get
-=======
     val args = parser
       .parse(Array("--access-token-strategy", AccessTokenStrategy.Azure, drsObject, containerPath),
              CommandLineArguments()
       )
       .get
->>>>>>> f8c9ff2a
 
     args.drsObject.get shouldBe drsObject
     args.containerPath.get shouldBe containerPath
@@ -194,12 +155,6 @@
   }
 
   it should "successfully parse an Azure invocation with identity" in {
-<<<<<<< HEAD
-    val args = parser.parse(Array(
-      "--access-token-strategy", AccessTokenStrategy.Azure,
-      "--identity-client-id", azureIdentityClientId,
-      drsObject, containerPath), CommandLineArguments()).get
-=======
     val args = parser
       .parse(
         Array("--access-token-strategy",
@@ -212,7 +167,6 @@
         CommandLineArguments()
       )
       .get
->>>>>>> f8c9ff2a
 
     args.drsObject.get shouldBe drsObject
     args.containerPath.get shouldBe containerPath
