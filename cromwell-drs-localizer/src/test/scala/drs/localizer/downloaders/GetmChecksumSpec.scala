package drs.localizer.downloaders

import cats.syntax.validated._
import common.assertion.CromwellTimeoutSpec
import org.scalatest.flatspec.AnyFlatSpec
import org.scalatest.matchers.should.Matchers
import org.scalatest.prop.TableDrivenPropertyChecks._
import cloud.nio.impl.drs.AccessUrl

class GetmChecksumSpec extends AnyFlatSpec with CromwellTimeoutSpec with Matchers {

  it should "deduce the correct getm checksum algorithm" in {
    val results = Table(
      ("Hashes", "Access URL", "expected"),
      (Option(Map("md5" -> "abcdefg")), "https://whatever", Md5("abcdefg")),
      (Option(Map("crc32c" -> "012345", "md5" -> "abcdefg")), "https://whatever", Md5("abcdefg")),
      (Option(Map("something weird" -> "012345", "md5" -> "abcdefg")), "https://whatever", Md5("abcdefg")),
      (Option(Map("something weird" -> "abcdefg", "crc32c" -> "012345")), "https://whatever", Crc32c("012345")),
      (Option(Map("etag" -> "abcdefg", "crc32c" -> "012345")), "https://whatever", Crc32c("012345")),
      (Option(Map("etag" -> "abcdefg", "something weird" -> "012345")),
       "https://whatever",
       Unsupported("etag, something weird")
      ),
      (Option(Map("etag" -> "abcdefg", "something weird" -> "012345")),
       "https://whatever.s3.amazonaws.com/foo",
       AwsEtag("abcdefg")
      ),
      (None, "https://whatever.s3.amazonaws.com/foo", Null)
    )

    forAll(results) { (hashes, url, expected) =>
      GetmChecksum(hashes, AccessUrl(url, None)) shouldBe expected
    }
  }

  {
    val results = Table(
      ("description", "algorithm", "expected"),
      ("md5 hex", Md5("abcdef"), "--checksum-algorithm 'md5' --checksum abcdef".validNel),
<<<<<<< HEAD
      ("md5 base64", Md5("cR84lXY1y17c3q7/7riLEA=="), "Invalid checksum value, expected hex but got: cR84lXY1y17c3q7/7riLEA==".invalidNel),
      ("md5 gibberish", Md5("what is this???"), "Invalid checksum value, expected hex but got: what is this???".invalidNel),
=======
      ("md5 base64",
       Md5("cR84lXY1y17c3q7/7riLEA=="),
       "Invalid checksum value, expected hex but got: cR84lXY1y17c3q7/7riLEA==".invalidNel
      ),
      ("md5 gibberish",
       Md5("what is this???"),
       "Invalid checksum value, expected hex but got: what is this???".invalidNel
      ),
>>>>>>> f8c9ff2a
      ("crc32c", Crc32c("012345"), "--checksum-algorithm 'gs_crc32c' --checksum ASNF".validNel),
      ("crc32c gibberish", Crc32c("????"), "Invalid checksum value, expected hex but got: ????".invalidNel),
      ("AWS ETag", AwsEtag("012345"), "--checksum-algorithm 's3_etag' --checksum 012345".validNel),
      // Escape checksum values constructed from unvalidated data returned by DRS servers.
      ("Unsupported",
       Unsupported("Robert'); DROP TABLE Students;\n --\\"),
       raw"--checksum-algorithm 'null' --checksum Robert\'\)\;\ DROP\ TABLE\ Students\;\ --\\".validNel
      ),
      ("Null", Null, "--checksum-algorithm 'null' --checksum null".validNel)
    )

    forAll(results) { (description, algorithm, expected) =>
      it should s"produce the expected checksum arguments for $description" in {
        algorithm.args shouldBe expected
      }
    }
  }

  it should "correctly validate hex strings" in {
    val results = Table(
      ("test string", "expected"),
      ("", "Invalid checksum value, expected hex but got: ".invalidNel),
      (" ", "Invalid checksum value, expected hex but got: ".invalidNel),
      ("myfavoritestring", "Invalid checksum value, expected hex but got: myfavoritestring".invalidNel),
      (" AbC123 ", "AbC123".validNel),
<<<<<<< HEAD
      ("456", "456".validNel),
=======
      ("456", "456".validNel)
>>>>>>> f8c9ff2a
    )

    forAll(results) { (testString, expected) =>
      GetmChecksum.validateHex(testString) shouldBe expected
    }
  }
}<|MERGE_RESOLUTION|>--- conflicted
+++ resolved
@@ -37,10 +37,6 @@
     val results = Table(
       ("description", "algorithm", "expected"),
       ("md5 hex", Md5("abcdef"), "--checksum-algorithm 'md5' --checksum abcdef".validNel),
-<<<<<<< HEAD
-      ("md5 base64", Md5("cR84lXY1y17c3q7/7riLEA=="), "Invalid checksum value, expected hex but got: cR84lXY1y17c3q7/7riLEA==".invalidNel),
-      ("md5 gibberish", Md5("what is this???"), "Invalid checksum value, expected hex but got: what is this???".invalidNel),
-=======
       ("md5 base64",
        Md5("cR84lXY1y17c3q7/7riLEA=="),
        "Invalid checksum value, expected hex but got: cR84lXY1y17c3q7/7riLEA==".invalidNel
@@ -49,7 +45,6 @@
        Md5("what is this???"),
        "Invalid checksum value, expected hex but got: what is this???".invalidNel
       ),
->>>>>>> f8c9ff2a
       ("crc32c", Crc32c("012345"), "--checksum-algorithm 'gs_crc32c' --checksum ASNF".validNel),
       ("crc32c gibberish", Crc32c("????"), "Invalid checksum value, expected hex but got: ????".invalidNel),
       ("AWS ETag", AwsEtag("012345"), "--checksum-algorithm 's3_etag' --checksum 012345".validNel),
@@ -75,11 +70,7 @@
       (" ", "Invalid checksum value, expected hex but got: ".invalidNel),
       ("myfavoritestring", "Invalid checksum value, expected hex but got: myfavoritestring".invalidNel),
       (" AbC123 ", "AbC123".validNel),
-<<<<<<< HEAD
-      ("456", "456".validNel),
-=======
       ("456", "456".validNel)
->>>>>>> f8c9ff2a
     )
 
     forAll(results) { (testString, expected) =>
