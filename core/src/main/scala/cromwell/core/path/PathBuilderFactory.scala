package cromwell.core.path

import akka.actor.ActorSystem
import cromwell.core.{Dispatcher, WorkflowOptions}
import cats.syntax.traverse._
import cats.instances.list._
import cats.instances.future._
import cromwell.core.path.PathBuilderFactory.PriorityStandard

import scala.concurrent.{ExecutionContext, Future}

object PathBuilderFactory {
  // Given a list of factories, instantiates the corresponding path builders
  def instantiatePathBuilders(factories: List[PathBuilderFactory], workflowOptions: WorkflowOptions)(implicit
    as: ActorSystem
  ): Future[List[PathBuilder]] = {
    implicit val ec: ExecutionContext = as.dispatchers.lookup(Dispatcher.IoDispatcher)
    val sortedFactories = factories.sortBy(_.priority)
    sortedFactories.traverse(_.withOptions(workflowOptions))
  }

<<<<<<< HEAD
  val PriorityBlob     = 100   // High priority to evaluate first, because blob files may inadvertently match other filesystems
  val PriorityStandard = 1000
  val PriorityDefault  = 10000 // "Default" is a fallback, evaluate last
=======
  val PriorityBlob =
    100 // High priority to evaluate first, because blob files may inadvertently match other filesystems
  val PriorityStandard = 1000
  val PriorityDefault = 10000 // "Default" is a fallback, evaluate last
>>>>>>> f8c9ff2a
}

/**
  * Provide a method that can instantiate a path builder with the specified workflow options.
  */
trait PathBuilderFactory {
  def withOptions(options: WorkflowOptions)(implicit as: ActorSystem, ec: ExecutionContext): Future[PathBuilder]

  /**
    * Candidate filesystems are considered in a stable order, as some requests may match multiple filesystems.
    * To customize this order, the priority of a filesystem may be adjusted. Lower number == higher priority.
    * @return This filesystem's priority
    */
  def priority: Int = PriorityStandard
}<|MERGE_RESOLUTION|>--- conflicted
+++ resolved
@@ -19,16 +19,10 @@
     sortedFactories.traverse(_.withOptions(workflowOptions))
   }
 
-<<<<<<< HEAD
-  val PriorityBlob     = 100   // High priority to evaluate first, because blob files may inadvertently match other filesystems
-  val PriorityStandard = 1000
-  val PriorityDefault  = 10000 // "Default" is a fallback, evaluate last
-=======
   val PriorityBlob =
     100 // High priority to evaluate first, because blob files may inadvertently match other filesystems
   val PriorityStandard = 1000
   val PriorityDefault = 10000 // "Default" is a fallback, evaluate last
->>>>>>> f8c9ff2a
 }
 
 /**
