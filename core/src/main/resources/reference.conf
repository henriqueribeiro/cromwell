##################################
# Cromwell Reference Config File #
##################################

# This is the reference config file that contains all the default settings.
# The application config contains the default _override_ settings for cromwell.
# Make your edits/overrides in your cromwell.conf and be sure to `include required(classpath("application"))`.
# Add/See documented examples in cromwell.examples.conf.

webservice {
  port = 8000
  interface = 0.0.0.0
  binding-timeout = 5s
  instance.name = "reference"
}

akka {

  http {
    client {
      parsing {
        illegal-header-warnings = off
      }
    }
  }

  actor.default-dispatcher.fork-join-executor {
    # Number of threads = min(parallelism-factor * cpus, parallelism-max)
    # Below are the default values set by Akka, uncomment to tune these

    #parallelism-factor = 3.0
    #parallelism-max = 64
  }

  priority-mailbox {
    mailbox-type = "akka.dispatch.UnboundedControlAwareMailbox"
  }

  dispatchers {
    # A dispatcher for actors performing blocking io operations
    # Prevents the whole system from being slowed down when waiting for responses from external resources for instance
    io-dispatcher {
      type = Dispatcher
      executor = "fork-join-executor"
      # Using the forkjoin defaults, this can be tuned if we wish
    }

    # A dispatcher for actors handling API operations
    # Keeps the API responsive regardless of the load of workflows being run
    api-dispatcher {
      type = Dispatcher
      executor = "fork-join-executor"
    }

    # A dispatcher for engine actors
    # Because backends behavior is unpredictable (potentially blocking, slow) the engine runs
    # on its own dispatcher to prevent backends from affecting its performance.
    engine-dispatcher {
      type = Dispatcher
      executor = "fork-join-executor"
    }

    # A dispatcher used by supported backend actors
    backend-dispatcher {
      type = Dispatcher
      executor = "fork-join-executor"
    }

    # A dispatcher used for the service registry
    service-dispatcher {
      type = Dispatcher
      executor = "fork-join-executor"
    }

    # A dispatcher to bulkhead the health monitor from the rest of the system. Sets throughput low in order to
    # ensure the monitor is fairly low priority
    health-monitor-dispatcher {
      type = Dispatcher
      executor = "thread-pool-executor"
      thread-pool-executor {
        fixed-pool-size = 4
      }

      throughput = 1
    }
    # Note that without further configuration, all other actors run on the default dispatcher
  }

  coordinated-shutdown.phases {
    abort-all-workflows {
      # This phase is used to give time to Cromwell to abort all workflows upon shutdown.
      # It's only used if system.abort-jobs-on-terminate = true
      # This timeout can be adjusted to give more or less time to Cromwell to abort workflows
      timeout = 1 hour
      depends-on = [service-unbind]
    }

    stop-io-activity{
      # Adjust this timeout according to the maximum amount of time Cromwell
      # should be allowed to spend flushing its database queues
      timeout = 30 minutes
      depends-on = [service-stop]
    }
  }
}

system {
  # If 'true', a SIGINT will trigger Cromwell to attempt to abort all currently running jobs before exiting
  # Defaults to false in server mode, and true in run mode.
  # abort-jobs-on-terminate = false

  # If 'true', a SIGTERM or SIGINT will trigger Cromwell to attempt to gracefully shutdown in server mode,
  # in particular clearing up all queued database writes before letting the JVM shut down.
  # The shutdown is a multi-phase process, each phase having its own configurable timeout. See the Dev Wiki for more details.
  graceful-server-shutdown = true

  # Cromwell will cap the number of running workflows at N
  max-concurrent-workflows = 5000

  # Cromwell will launch up to N submitted workflows at a time, regardless of how many open workflow slots exist
  # Deviating from 1 is not recommended for multi-runner setups due to possible deadlocks. [BW-962]
  max-workflow-launch-count = 1

  # Workflows will be grouped by the value of the specified field in their workflow options.
  #
  # Currently, hog-safety will limit concurrent jobs within a hog group:
  # For each hog-group and backend, only (concurrent-job-limit / hog-factor) jobs will be run at any given time.
  #
  # In the future, hog-groups may also apply to other finite resources
  #
  # You can re-use an existing workflow option to allow it to also indicate hog-group,
  # or add a new field created specifically for hog-safety.
  #
  hog-safety {
    # Set this field in the workflow-options file to assign a hog group:
    workflow-option = "hogGroup"

    # Setting to '1' means that a hog group can use the full resources of the Cromwell instance if it needs to:
    hog-factor = 1

    # Time to wait before repeating token log messages - including "queue state" and "group X is a hog" style messages.
    # Leave at 0 to never log these types of message.
    token-log-interval-seconds = 0
  }

  # Number of seconds between workflow launches
  new-workflow-poll-rate = 20

  # Since the WorkflowLogCopyRouter is initialized in code, this is the number of workers
  number-of-workflow-log-copy-workers = 10

  # Default number of cache read workers
  number-of-cache-read-workers = 25

  # The maximum number of file hashes a single job will ask for at a time. The job will not ask for any more hashes
  # until it receives a response to its outstanding request.
  file-hash-batch-size = 50

  # Maximum scatter width per scatter node. Cromwell will fail the workflow if the scatter width goes beyond N
  max-scatter-width-per-scatter = 1000000

  # Total max. jobs that can be created per root workflow. If it goes beyond N, Cromwell will fail the workflow by:
  # - no longer creating new jobs
  # - let the jobs that have already been started finish, and then fail the workflow
  total-max-jobs-per-root-workflow = 1000000

  # Option to allow Cromwell to delete intermediate output files once the workflow succeeds
  delete-workflow-files = false

  io {
    # Global Throttling - This is mostly useful for GCS and can be adjusted to match
    # the quota available on the GCS API
    throttle {
      number-of-requests = 100000
      per = 100 seconds
    }

    # Number of times an I/O operation should be attempted before giving up and failing it.
    number-of-attempts = 5

    # I/O Commands that are more than `command-backpressure-staleness` old at the time they begin to be processed will
    # trigger I/O backpressure. Keep this above gcs.max-batch-duration to avoid unwanted competition with that deadline
    # and consequent excessive backpressure.
    command-backpressure-staleness = 6 seconds

    # Extensions to an ongoing I/O backpressure will only be logged if they extend the backpressuring
    # by more than this duration.
    backpressure-extension-log-threshold = 1 second

    # configures exponential backoff of io requests
    backpressure-backoff {
      # starting point
      min = 10 seconds
      # maximum waiting time between attempts
      max = 5 minutes
      # how much longer to wait between each attempt
      multiplier = 2
      # randomizes wait times to avoid large spikes. Must be between 0 and 1.
      randomization-factor = 0.9
    }

    # Amount of time after which an I/O operation will timeout if no response has been received.
    # Note that a timeout may result in a workflow failure so be careful not to set a timeout too low.
    # Unless you start experiencing timeouts under very heavy load there should be no reason to change the default values.
    timeout {
      default = 3 minutes
      # Copy can be a time consuming operation and its timeout can be set separately.
      copy = 1 hour
    }

    gcs {
      # `gcs.parallelism` governs GCS *batch operation* parallelism. Non-batch GCS operations like 'write' or
      # 'read lines' are processed as nio commands whose parallelism is governed by `nio.parallelism` below.
      parallelism = 10
      # Batches of non-zero size will be sent to Google with at most `max-batch-size` commands and not having
      # more than `max-batch-duration` between when the first and last command was batched.
      max-batch-size = 100
      max-batch-duration = 5 seconds
    }

    nio {
      parallelism = 10
    }
  }

  # Maximum number of input file bytes allowed in order to read each type.
  # If exceeded a FileSizeTooBig exception will be thrown.
  input-read-limits {

    lines = 512000000

    bool = 7

    int = 19

    float = 50

    string = 512000000

    json = 512000000

    tsv = 512000000

    map = 512000000

    object = 512000000
  }

  # Rate at which Cromwell updates its instrumentation gauge metrics (e.g: Number of workflows running, queued, etc..)
  instrumentation-rate = 5 seconds

  job-rate-control {
    jobs = 20
    per = 10 seconds
  }

  # Restart checks do not involve the I/O actor at all so they may be able to run faster than the rate specified in
  # `job-rate-control`, enabling faster workflow restarts.
  job-restart-check-rate-control {
    jobs = 50
    per = 1 seconds
    # The maximum number of restart checks running against the database shouldn't be driven by backend job limits,
    # although the per-backend hog factor will be used for fair apportionment of restart tokens within a backend.
    max-jobs = 50
    # If logging of restart tokens is desired set the following to a positive value.
    # token-log-interval-seconds = 300
  }

  workflow-heartbeats {
    heartbeat-interval: 2 minutes
    ttl: 10 minutes
    write-failure-shutdown-duration: 5 minutes
    write-batch-size: 10000
    write-threshold: 10000
  }

  job-shell: "/bin/bash"

  # Cromwell reads this value into the JVM's `networkaddress.cache.ttl` setting to control DNS cache expiration
  dns-cache-ttl: 3 minutes

  memory-retry-error-keys = ["OutOfMemory", "Killed"]
}

workflow-options {
  # These workflow options will be encrypted when stored in the database
  encrypted-fields: []

  # AES-256 key to use to encrypt the values in `encrypted-fields`
  base64-encryption-key: "AAAAAAAAAAAAAAAAAAAAAAAAAAAAAAAAAAAAAAAAAAA="

  # Directory where to write per workflow logs
  workflow-log-dir: "cromwell-workflow-logs"

  # When true, per workflow logs will be deleted after copying
  workflow-log-temporary: true

  # Workflow-failure-mode determines what happens to other calls when a call fails. Can be either ContinueWhilePossible or NoNewCalls.
  # Can also be overridden in workflow options. Defaults to NoNewCalls. Uncomment to change:
  #workflow-failure-mode: "ContinueWhilePossible"
}

# Optional call-caching configuration.
call-caching {
  # Allows re-use of existing results for jobs you've already run
  # (default: false)
  enabled = false

  # Whether to invalidate a cache result forever if we cannot reuse them. Disable this if you expect some cache copies
  # to fail for external reasons which should not invalidate the cache (e.g. auth differences between users):
  # (default: true)
  invalidate-bad-cache-results = true

  # The maximum number of times Cromwell will attempt to copy cache hits before giving up and running the job.
  max-failed-copy-attempts = 1000000
}

google {

  application-name = "cromwell"

  # See other auths examples in cromwell.examples.conf
  auths = [
    {
      name = "application-default"
      scheme = "application_default"
    }
  ]
}
# Filesystems available in this Crowmell instance
# They can be enabled individually in the engine.filesystems stanza and in the config.filesystems stanza of backends
# There is a default built-in local filesystem that can also be referenced as "local" as well.
filesystems {
  drs {
    class = "cromwell.filesystems.drs.DrsPathBuilderFactory"
    # Use to share a unique global object across all instances of the factory
    global {
      # Class to instantiate and propagate to all factories. Takes a single typesafe config argument
      class = "cromwell.filesystems.drs.DrsFileSystemConfig"
      config {
        resolver {
          url = "https://martha-url-here or https://drshub-url-here"
          # When true (and when possible) any DrsPath will be internally converted to another compatible Path such as a
          # GcsPath. This enables other optimizations such as using batch requests for GCS for hashes, using the
          # existing GCS downloader in Papi, etc.
          preresolve = false
        }
        access-token-acceptable-ttl = 1 minute
      }
    }
  }
  gcs {
    class = "cromwell.filesystems.gcs.GcsPathBuilderFactory"
  }
  s3 {
    class = "cromwell.filesystems.s3.S3PathBuilderFactory"
  }
  http {
    class = "cromwell.filesystems.http.HttpPathBuilderFactory"
  }
  ftp {
    # When the global configuration is used, the factory constructor needs to have a third argument of the type of the global configuration
    class = "cromwell.filesystems.ftp.FtpPathBuilderFactory"
    # Use to share a unique global object across all instances of the factory
    global {
      # Class to instantiate and propagate to all factories. Takes a single typesafe config argument
      class = "cromwell.filesystems.ftp.CromwellFtpFileSystems"
      # Configuration to be passed
      config {
        # All instances of FTP filesystems are being cached and re-used across a single Cromwell instance.
        # This allows control over how many connections are being established to a host for a specific user at any given time.
        # Cached filesystems are removed from the cache (and their associated connections closed) when they haven't been used for the
        # time configured below. This value should be sufficiently high to cover for the duration of the longest expected I/O operation.
        cache-ttl = 1 day
        # How long to wait trying to obtain a connection from the pool before giving up. Don't specify for no timeout
        # obtain-connection-timeout = 1 hour
        # Maximum number of connections that will be established per user per host. This is across the entire Cromwell instance
        max-connection-per-server-per-user = 30
        # Time after which a connection will be closed if idle
        idle-connection-timeout = 1 hour
        # FTP connection port to use
        connection-port: 21
        # FTP connection mode
        connection-mode = "passive"
      }
    }
  }
}

docker {
  hash-lookup {
    // /!\ Attention /!\
    // If you disable this call caching will be disabled for jobs with floating docker tags !
    enabled = true
    // Time in minutes before an entry expires from the docker hashes cache and needs to be fetched again
    cache-entry-ttl = "20 minutes"
    // Maximum number of elements to be kept in the cache. If the limit is reached, old elements will be removed from the cache
    cache-size = 200
    // How should docker hashes be looked up. Possible values are "local" and "remote"
    // "local": Lookup hashes on the local docker daemon using the cli
    // "remote": Lookup hashes on docker hub, gcr, gar, quay
    method = "remote"
    // For docker repositories that support the version 2 of the manifest schema, Cromwell can retrieve the compressed size
    // of the images. This compressed size is smaller than the actual size needed on disk when the docker image is pulled.
    // This factor is used to multiply the compressed size and get an approximation of the size needed on disk so that the
    // disk can be allocated appropriately.
    // See https://github.com/docker/hub-feedback/issues/331
    size-compression-factor = 3.0

    // Retry configuration for http requests - across all registries
    max-time-between-retries = 1 minute
    max-retries = 3

    // Supported registries (Docker Hub, Google, Quay) can have additional configuration set separately
    azure {
      // Worst case `ReadOps per minute` value from official docs
      // https://github.com/MicrosoftDocs/azure-docs/blob/main/includes/container-registry-limits.md
      throttle {
        number-of-requests = 1000
        per = 60 seconds
      }
      num-threads = 10
    }
    google {
      // Example of how to configure throttling, available for all supported registries
      throttle {
        number-of-requests = 1000
        per = 100 seconds
      }

      // How many threads to allocate for GCR / GAR related work
      num-threads = 10
    }
    dockerhub.num-threads = 10
    quay.num-threads = 10
    ecr.num-threads = 10
    ecr-public.num-threads = 10
  }
}

engine {
  # This instructs the engine which filesystems are at its disposal to perform any IO operation that it might need.
  # For instance, WDL variables declared at the Workflow level will be evaluated using the filesystems declared here.
  # If you intend to be able to run workflows with this kind of declarations:
  # workflow {
  #    String str = read_string("gs://bucket/my-file.txt")
  # }
  # You will need to provide the engine with a gcs filesystem
  # Note that the default filesystem (local) is always available.
  filesystems {
    local {
      enabled: true
    }
    http {
      enabled: true
    }
  }
}

languages {
  default: WDL
  WDL {
    http-allow-list {
      enabled: false
      allowed-http-hosts: []
    }
    versions {
      default: "draft-2"
      "draft-2" {
        language-factory = "languages.wdl.draft2.WdlDraft2LanguageFactory"
        config {
          strict-validation: false
          enabled: true
        }
      }
      "1.0" {
        # WDL draft-3 was our in-progress name for what became WDL 1.0
        language-factory = "languages.wdl.draft3.WdlDraft3LanguageFactory"
        config {
          strict-validation: true
          enabled: true
        }
      }
      "biscayne" {
        # WDL biscayne is our in-progress name for what will become WDL 1.1
        language-factory = "languages.wdl.biscayne.WdlBiscayneLanguageFactory"
        config {
          strict-validation: true
          enabled: true
        }
      }
<<<<<<< HEAD
=======
      "cascades" {
        # WDL cascades is our in-progress name for what will (probably) become WDL 2.0
        language-factory = "languages.wdl.cascades.WdlCascadesLanguageFactory"
        config {
          strict-validation: true
          enabled: true
        }
      }
>>>>>>> f8c9ff2a
    }
  }
}

ontology {
  # Uncomment to enable caching of ontologies. Improves performance when loading ontologies from remote IRIs.
  #cache {
  #  max-size = 20
  #}
  retries = 3
  pool-size = 3
  backoff-time = 2 seconds
}


# Other backend examples are in cromwell.example.backends
backend {
  default = "Local"
  providers {
    Local {
      actor-factory = "cromwell.backend.impl.sfs.config.ConfigBackendLifecycleActorFactory"
      config {
        include required(classpath("reference_local_provider_config.inc.conf"))
      }
    }

  }
}

# Note: When adding a new actor that uses service registry pattern make sure that the new actor handles the graceful
#       shutdown command ('ShutdownCommand'). See https://github.com/broadinstitute/cromwell/issues/2575
services {
  KeyValue {
    class = "cromwell.services.keyvalue.impl.SqlKeyValueServiceActor"
    config {
      # Similar to metadata service config, see cromwell.examples.conf
      # db-batch-size = 200
      # db-flush-rate = 5 seconds
    }
  }
  MetadataService {
    class = "cromwell.services.metadata.impl.MetadataServiceActor"
    config {
      # See cromwell.examples.conf for details on settings one can use here as they depend on the implementation
      # being used.
    }
  }
  Instrumentation {
    # Default noop service - instrumentation metrics are ignored
    class = "cromwell.services.instrumentation.impl.noop.NoopInstrumentationServiceActor"

    # StatsD instrumentation service actor
    # class = "cromwell.services.instrumentation.impl.statsd.StatsDInstrumentationServiceActor"

    # Stackdriver instrumentation service actor
    # class = "cromwell.services.instrumentation.impl.stackdriver.StackdriverInstrumentationServiceActor"
  }
  HealthMonitor {
    class = "cromwell.services.healthmonitor.impl.HealthMonitorServiceActor"
    # Override the standard dispatcher. In particular this one has a low throughput so as to be lower in priority
    dispatcher = "akka.dispatchers.health-monitor-dispatcher"
    config {
      check-dockerhub: false
      check-engine-database: false
      check-gcs: false
      check-papi-backends: []
    }
  }
  LoadController {
    class = "cromwell.services.loadcontroller.impl.LoadControllerServiceActor"
    config {
      # See cromwell.examples.conf for details on settings one can use here
    }
  }
  Womtool {
    # Default - run within the Cromwell JVM
    class = "cromwell.services.womtool.impl.WomtoolServiceInCromwellActor"
  }
  GithubAuthVending {
    class = "cromwell.services.auth.impl.GithubAuthVendingActor"
    config {
      enabled = false
      auth.azure = false
      # Set this to the service that Cromwell should retrieve Github access token associated with user's token.
      # ecm.base-url = ""
    }
  }
}

include required(classpath("reference_database.inc.conf"))

# Configuration for load-control related values
load-control {
  ## Queue Size Thresholds ##
  # Cromwell centralizes some operations through singleton actors (possibly acting as routers).
  # This allows for a more efficient control, throttling, and potentially batching of those operations which overall improves throughput.
  # In order to do that, those operations are queued until they can be performed.
  # Those queues are for the most part unbounded in size, which can become a problem under heavy load.
  # Each actor can however let the load controller service know when it considers its work load to be abnormally high.
  # In the case of those queuing actors, this means that their queue size is over a certain threshold.
  # This section allows to configure those threshold values.
  # They should be kept at a reasonable number where reasonable will depend on your system and how much load Cromwell is submitted to.
  # If they're too high they could end up using a lot of memory, if they're too small any small spike will be considered a high load and the system will automatically slow itself down.
  # Benchmarking is recommended to find the values that suit your use case best.
  # If you use the statsD instrumentation service, the queue size and throughput of these actors are instrumented and looking at their value over time can also help you find the right configuration.

  job-store-read = 10000
  job-store-write = 10000
  # call cache read actors are routed (several actors are performing cache read operations
  # this threshold applies to each routee individually, so set it to a lower value to account for that
  # to change the number of routees, see the services.number-of-cache-read-workers config value
  call-cache-read = 1000
  call-cache-write = 10000
  key-value-read = 10000
  key-value-write = 10000
  # The I/O queue has the specificity to be bounded. This sets its size
  io-queue-size = 10000
  # If the I/O queue is full, subsequent requests are rejected and to be retried later.
  # This time window specifies how much time without request rejection constitutes a "back to normal load" event.
  # The amount of time to be waited without request rejection can vary between `io-normal-window-minimum` and
  # `io-normal-window-maximum` depending on severity (how long I/O commands have been waiting to run).
  io-normal-window-minimum = 20 seconds
  io-normal-window-maximum = 60 seconds
  # metadata is an order of magnitude higher because its normal load is much higher than other actors
  metadata-write = 100000

  ## Backend specific ##
  # Google requests to the Pipelines API are also queued and batched
  papi-requests = 10000

  ## Misc. ##
  # How often each actor should update its perceived load
  monitoring-frequency = 5 seconds
}

ga4gh {
  wes {
    # URLs for site-specific auth process as well as contact info for security issues.
    # These aren't really compelling defaults, but there aren't really any compelling defaults
    auth-instructions-url = "https://cromwell.readthedocs.io/en/stable/"
    contact-info-url = "https://cromwell.readthedocs.io/en/stable/"
  }
}

workflow-state-callback {
  enabled: false
  ## The number of threads to allocate for performing callbacks
  # num-threads: 5
  # endpoint: "http://example.com/foo" # Can be overridden in workflow options
  # auth.azure: true
  ## Users can override default retry behavior if desired
  # request-backoff {
  #   min: "3 seconds"
  #   max: "5 minutes"
  #   multiplier: 1.1
  # }
  # max-retries = 10

}<|MERGE_RESOLUTION|>--- conflicted
+++ resolved
@@ -489,8 +489,6 @@
           enabled: true
         }
       }
-<<<<<<< HEAD
-=======
       "cascades" {
         # WDL cascades is our in-progress name for what will (probably) become WDL 2.0
         language-factory = "languages.wdl.cascades.WdlCascadesLanguageFactory"
@@ -499,7 +497,6 @@
           enabled: true
         }
       }
->>>>>>> f8c9ff2a
     }
   }
 }
