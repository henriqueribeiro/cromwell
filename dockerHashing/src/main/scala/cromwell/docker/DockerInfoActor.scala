package cromwell.docker

import akka.actor.{Actor, ActorLogging, ActorRef, ActorSystem, Props}
import akka.stream._
import cats.effect.IO._
import cats.effect.{ContextShift, IO, Timer}
import cats.instances.list._
import cats.syntax.parallel._
import com.google.common.cache.CacheBuilder
import com.typesafe.config.Config
import common.validation.ErrorOr.ErrorOr
import common.validation.Validation._
import cromwell.core.actor.StreamIntegration.{BackPressure, StreamContext}
import cromwell.core.{Dispatcher, DockerConfiguration}
import cromwell.docker.DockerInfoActor._
import cromwell.docker.registryv2.DockerRegistryV2Abstract
<<<<<<< HEAD
import cromwell.docker.registryv2.flows.aws.{AmazonEcr, AmazonEcrPublic}
=======
import cromwell.docker.registryv2.flows.azure.AzureContainerRegistry
>>>>>>> f8c9ff2a
import cromwell.docker.registryv2.flows.dockerhub.DockerHubRegistry
import cromwell.docker.registryv2.flows.google.GoogleRegistry
import cromwell.docker.registryv2.flows.quay.QuayRegistry
import cromwell.util.GracefulShutdownHelper.ShutdownCommand
import fs2.Pipe
import fs2.concurrent.{NoneTerminatedQueue, Queue}
import net.ceedubs.ficus.Ficus._
import org.http4s.client.blaze.BlazeClientBuilder
import org.http4s.client.middleware.{Retry, RetryPolicy}
import org.slf4j.{Logger, LoggerFactory}

import scala.concurrent.ExecutionContextExecutor
import scala.concurrent.duration._

final class DockerInfoActor(
  dockerRegistryFlows: Seq[DockerRegistry],
  queueBufferSize: Int,
  cacheEntryTTL: FiniteDuration,
  cacheSize: Long
) extends Actor
    with ActorLogging {

  implicit val system: ActorSystem = context.system
  implicit val ec: ExecutionContextExecutor = context.dispatcher
  implicit val cs: ContextShift[IO] = IO.contextShift(ec)
  val retryPolicy: RetryPolicy[IO] = RetryPolicy[IO](
    RetryPolicy.exponentialBackoff(DockerConfiguration.instance.maxTimeBetweenRetries,
                                   DockerConfiguration.instance.maxRetries
    )
  )

  /* Use the guava CacheBuilder class that implements a thread safe map with built in cache features.
   * https://google.github.io/guava/releases/20.0/api/docs/com/google/common/cache/CacheBuilder.html
   * Elements will be:
   *  - Added to the cache by the streamSink, running on a thread from the stream thread pool
   *  - Accessed by this actor on its receive method thread, to check if an element is in the cache and use it
   *  - Automatically removed from the cache by the cache itself
   *
   *  + Concurrency level is the number of expected threads to modify the cache.
   *      Set to "2" because the stream will add elements, and the cache itself remove them.
   *      This value has not a critical impact:
   *        https://google.github.io/guava/releases/20.0/api/docs/com/google/common/cache/CacheBuilder.html#concurrencyLevel-int-
   *
   *  + expireAfterWrite sets the time after which cache entries must expire.
   *      We use expireAfterWrite (as opposed to expireAfterAccess because we want to the entry to expire
   *      even if it's accessed. The goal here is to force the actor to ask again for the hash after a certain
   *      amount of time to guarantee its relative accuracy.
   *
   *  + maximumSize sets the maximum amount of entries the cache can contain.
   *    If/when this size is reached, least used entries will be expired
   */
  private val cache = CacheBuilder
    .newBuilder()
    .concurrencyLevel(2)
    .expireAfterWrite(cacheEntryTTL._1, cacheEntryTTL._2)
    .maximumSize(cacheSize)
    .build[DockerImageIdentifier, DockerInformation]()

  private def checkCache(dockerHashRequest: DockerInfoRequest) =
    Option(cache.getIfPresent(dockerHashRequest.dockerImageID))

  override def receive: Receive = receiveBehavior(Map.empty)

  def receiveBehavior(registries: Map[DockerRegistry, StreamQueue]): Receive = {
    case request: DockerInfoRequest =>
      val replyTo = sender()

      checkCache(request) match {
        case Some(cacheHit) => replyTo ! DockerInfoSuccessResponse(cacheHit, request)
        case None => sendToStream(registries, DockerInfoContext(request, replyTo))
      }
    case ShutdownCommand =>
      // Shutdown all streams by sending None to the queue
      registries.values.toList
        .parTraverse[IO, Unit](_.enqueue1(None))
        .unsafeRunSync()

      context stop self
  }

  def sendToStream(registries: Map[DockerRegistry, StreamQueue], context: DockerInfoActor.DockerInfoContext): Unit =
    registries collectFirst {
      case (registry, queue) if registry.accepts(context.dockerImageID) => queue
    } match {
      case Some(queue) => enqueue(context, queue)
      case None => context.replyTo ! DockerHashUnknownRegistry(context.request)
    }

  def enqueue(dockerInfoContext: DockerInfoContext, queue: StreamQueue): Unit = {
    val enqueueIO = queue.offer1(Option(dockerInfoContext)).runAsync {
      case Right(true) => IO.unit // Good !
      case _ => backpressure(dockerInfoContext)
    }

    enqueueIO.unsafeRunSync()
  }

  private def backpressure(commandContext: DockerInfoContext) = IO {
    logger.warn(s"Backpressuring DockerInfoActor enqueue for image ${commandContext.dockerImageID.fullName}")
    commandContext.replyTo ! BackPressure(commandContext.request)
  }

  /*
   * Sends back responses and adds to cache in case of success. Used as the sink for each registry stream.
   */
  val streamSink: Pipe[IO, (DockerInfoResponse, DockerInfoContext), Unit] = _ evalMap {
    case (response: DockerInfoSuccessResponse, dockerInfoContext) =>
      dockerInfoContext.replyTo ! response
      IO.pure(cache.put(dockerInfoContext.dockerImageID, response.dockerInformation))
    case (response, dockerInfoContext) =>
      dockerInfoContext.replyTo ! response
      IO.pure(())
  }

  /*
   * Create a stream, a queue and start the stream.
   * The registry and queue are returned.
   * To send requests to the stream, simply enqueue a request message.
   */
  private def startAndRegisterStream(registry: DockerRegistry): IO[(DockerRegistry, StreamQueue)] = {
    implicit val timer: Timer[IO] = IO.timer(registry.config.executionContext)
    implicit val cs: ContextShift[IO] = IO.contextShift(registry.config.executionContext)

    /*
     * An http4s client passed to the run method of registries so they can perform the necessary requests
     * Each registry get its own client with a pool of connection.
     * Wraps the client in a retry based on the defined retry policy
     * Takes the form of a stream so it can be integrated with the actual stream of requests.
     */
    val clientStream = BlazeClientBuilder[IO](registry.config.executionContext).stream.map(Retry[IO](retryPolicy))

    Queue.boundedNoneTerminated[IO, DockerInfoContext](queueBufferSize) map { queue =>
      val source = queue.dequeue
      // If the registry imposes throttling, debounce the stream to ensure the throttling rate is respected
      val throttledSource = registry.config.throttle.map(_.delay).map(source.metered[IO]).getOrElse(source)

      val stream = clientStream.flatMap { client =>
        throttledSource
          // Run requests in parallel - allow nbThreads max concurrent requests - order doesn't matter
          .parEvalMapUnordered(registry.config.nbThreads)(request => registry.run(request)(client))
          // Send to the sink for finalization of the result
          .through(streamSink)
      }

      // Start the stream now asynchronously. It will keep running until we terminate the queue by sending None to it
      stream.compile.drain.unsafeRunAsyncAndForget()

      registry -> queue
    }
  }

  override def preStart(): Unit = {
    // Force initialization of the header constants to make sure they're valid
    locally(DockerRegistryV2Abstract)

    val registries =
      dockerRegistryFlows.toList
        .parTraverse(startAndRegisterStream)
        .map(_.toMap)
        // Here we need to block and wait for the registries to be ready
        .unsafeRunSync()

    context.become(receiveBehavior(registries))
    super.preStart()
  }
}

object DockerInfoActor {
  private type StreamQueue = NoneTerminatedQueue[IO, DockerInfoContext]

  val logger: Logger = LoggerFactory.getLogger("DockerRegistry")

  /* Response Messages */
  sealed trait DockerInfoResponse {
    def request: DockerInfoRequest
  }

  case class DockerSize(compressedSize: Long) {
    def toFullSize(factor: Double): Long = (compressedSize * factor).toLong
  }

  case class DockerInformation(dockerHash: DockerHashResult, dockerCompressedSize: Option[DockerSize])
  case class DockerInfoSuccessResponse(dockerInformation: DockerInformation, request: DockerInfoRequest)
      extends DockerInfoResponse

  sealed trait DockerHashFailureResponse extends DockerInfoResponse {
    def reason: String
  }
  case class DockerInfoFailedResponse(failure: Throwable, request: DockerInfoRequest)
      extends DockerHashFailureResponse {
    override val reason = s"Failed to get docker hash for ${request.dockerImageID.fullName} ${failure.getMessage}"
  }
  case class DockerHashUnknownRegistry(request: DockerInfoRequest) extends DockerHashFailureResponse {
    override val reason = s"Registry ${request.dockerImageID.host.getOrElse("<no registry>")} is not supported"
  }
  case class DockerInfoNotFound(request: DockerInfoRequest) extends DockerHashFailureResponse {
    override val reason = s"Docker image ${request.dockerImageID.fullName} not found"
  }
  case class DockerInfoUnauthorized(request: DockerInfoRequest) extends DockerHashFailureResponse {
    override val reason = s"Unauthorized to get docker hash ${request.dockerImageID.fullName}"
  }

  /* Internal ADTs */
  case class DockerInfoContext(request: DockerInfoRequest, replyTo: ActorRef) extends StreamContext {
    val dockerImageID: DockerImageIdentifier = request.dockerImageID
    val credentials: List[Any] = request.credentials
  }

  private case class EnqueueResponse(result: QueueOfferResult, dockerInfoContext: DockerInfoContext)
  private case class FailedToEnqueue(failure: Throwable, dockerInfoContext: DockerInfoContext)

  def props(dockerRegistryFlows: Seq[DockerRegistry],
            queueBufferSize: Int = 100,
            cacheEntryTTL: FiniteDuration,
            cacheSize: Long
  ): Props =
    Props(new DockerInfoActor(dockerRegistryFlows, queueBufferSize, cacheEntryTTL, cacheSize))
      .withDispatcher(Dispatcher.IoDispatcher)

  def remoteRegistriesFromConfig(config: Config): List[DockerRegistry] = {
    import cats.syntax.traverse._

    // To add a new registry, simply add it to that list
    List(
      ("azure", { c: DockerRegistryConfig => new AzureContainerRegistry(c) }),
      ("dockerhub", { c: DockerRegistryConfig => new DockerHubRegistry(c) }),
      ("google", { c: DockerRegistryConfig => new GoogleRegistry(c) }),
<<<<<<< HEAD
      ("quay", { c: DockerRegistryConfig => new QuayRegistry(c) }),
      ("ecr", {c: DockerRegistryConfig => new AmazonEcr(c)}),
      ("ecr-public", {c: DockerRegistryConfig => new AmazonEcrPublic(c)})
    ).traverse[ErrorOr, DockerRegistry]({
      case (configPath, constructor) => DockerRegistryConfig.fromConfig(config.as[Config](configPath)).map(constructor)
    }).unsafe("Docker registry configuration")
=======
      ("quay", { c: DockerRegistryConfig => new QuayRegistry(c) })
    ).traverse[ErrorOr, DockerRegistry] { case (configPath, constructor) =>
      DockerRegistryConfig.fromConfig(config.as[Config](configPath)).map(constructor)
    }.unsafe("Docker registry configuration")
>>>>>>> f8c9ff2a
  }
}<|MERGE_RESOLUTION|>--- conflicted
+++ resolved
@@ -14,11 +14,8 @@
 import cromwell.core.{Dispatcher, DockerConfiguration}
 import cromwell.docker.DockerInfoActor._
 import cromwell.docker.registryv2.DockerRegistryV2Abstract
-<<<<<<< HEAD
 import cromwell.docker.registryv2.flows.aws.{AmazonEcr, AmazonEcrPublic}
-=======
 import cromwell.docker.registryv2.flows.azure.AzureContainerRegistry
->>>>>>> f8c9ff2a
 import cromwell.docker.registryv2.flows.dockerhub.DockerHubRegistry
 import cromwell.docker.registryv2.flows.google.GoogleRegistry
 import cromwell.docker.registryv2.flows.quay.QuayRegistry
@@ -246,18 +243,11 @@
       ("azure", { c: DockerRegistryConfig => new AzureContainerRegistry(c) }),
       ("dockerhub", { c: DockerRegistryConfig => new DockerHubRegistry(c) }),
       ("google", { c: DockerRegistryConfig => new GoogleRegistry(c) }),
-<<<<<<< HEAD
       ("quay", { c: DockerRegistryConfig => new QuayRegistry(c) }),
       ("ecr", {c: DockerRegistryConfig => new AmazonEcr(c)}),
       ("ecr-public", {c: DockerRegistryConfig => new AmazonEcrPublic(c)})
     ).traverse[ErrorOr, DockerRegistry]({
       case (configPath, constructor) => DockerRegistryConfig.fromConfig(config.as[Config](configPath)).map(constructor)
     }).unsafe("Docker registry configuration")
-=======
-      ("quay", { c: DockerRegistryConfig => new QuayRegistry(c) })
-    ).traverse[ErrorOr, DockerRegistry] { case (configPath, constructor) =>
-      DockerRegistryConfig.fromConfig(config.as[Config](configPath)).map(constructor)
-    }.unsafe("Docker registry configuration")
->>>>>>> f8c9ff2a
   }
 }