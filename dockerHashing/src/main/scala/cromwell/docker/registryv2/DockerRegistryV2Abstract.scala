--- conflicted
+++ resolved
@@ -34,18 +34,6 @@
   val OCIIndexV1MediaType = "application/vnd.oci.image.index.v1+json"
 
   // If one of those fails it means someone changed one of the strings above to an invalid one.
-<<<<<<< HEAD
-  val DockerManifestV2MediaRange = MediaRange.parse(DockerManifestV2MediaType)
-    .unsafe("Cannot parse invalid manifest v2 content type. Please report this error.")
-  val DockerManifestListV2MediaRange = MediaRange.parse(DockerManifestListV2MediaType)
-    .unsafe("Cannot parse invalid manifest list v2 content type. Please report this error.")
-  val AcceptDockerManifestV2Header = Accept.parse(DockerManifestV2MediaType)
-    .unsafe("Cannot parse invalid manifest v2 Accept header. Please report this error.")
-
-  val OCIIndexV1MediaRange = MediaRange.parse(OCIIndexV1MediaType)
-    .unsafe("Cannot parse invalid OCI index v1 content type. Please report this error.")
-  val AcceptOCIIndexV1Header = Accept.parse(OCIIndexV1MediaType)
-=======
   val DockerManifestV2MediaRange = MediaRange
     .parse(DockerManifestV2MediaType)
     .unsafe("Cannot parse invalid manifest v2 content type. Please report this error.")
@@ -61,7 +49,6 @@
     .unsafe("Cannot parse invalid OCI index v1 content type. Please report this error.")
   val AcceptOCIIndexV1Header = Accept
     .parse(OCIIndexV1MediaType)
->>>>>>> f8c9ff2a
     .unsafe("Cannot parse invalid OCI index v1 Accept header. Please report this error.")
 
   implicit val entityManifestDecoder = jsonEntityDecoder[DockerManifest](DockerManifestV2MediaRange)
@@ -154,12 +141,6 @@
     * @param client http client
     * @return docker info response
     */
-<<<<<<< HEAD
-  protected def getDockerResponse(token: Option[String], dockerInfoContext: DockerInfoContext)(implicit client: Client[IO]): IO[DockerInfoSuccessResponse] = {
-    val requestDockerManifest = manifestRequest(token, dockerInfoContext.dockerImageID, AcceptDockerManifestV2Header)
-    lazy val requestOCIManifest = manifestRequest(token, dockerInfoContext.dockerImageID, AcceptOCIIndexV1Header)
-    def tryOCIManifest(err: Throwable) = executeRequest(requestOCIManifest, handleManifestResponse(dockerInfoContext, token))
-=======
   protected def getDockerResponse(token: Option[String], dockerInfoContext: DockerInfoContext)(implicit
     client: Client[IO]
   ): IO[DockerInfoSuccessResponse] = {
@@ -172,7 +153,6 @@
       )
       executeRequest(requestOCIManifest, handleManifestResponse(dockerInfoContext, token))
     }
->>>>>>> f8c9ff2a
     // Try to execute a request using the Docker Manifest format, and if that fails, try using the newer OCI manifest format
     executeRequest(requestDockerManifest, handleManifestResponse(dockerInfoContext, token))
       .handleErrorWith(tryOCIManifest)
@@ -257,17 +237,12 @@
   /**
     * Request to get the manifest, using the auth token if provided
     */
-<<<<<<< HEAD
-  private def manifestRequest(token: Option[String], imageId: DockerImageIdentifier, manifestHeader: Accept): IO[Request[IO]] = {
-    val authorizationHeader = token.map(t => Authorization(Credentials.Token(AuthScheme.Bearer, t)))
-=======
   private def manifestRequest(token: Option[String],
                               imageId: DockerImageIdentifier,
                               manifestHeader: Accept
   ): IO[Request[IO]] = {
     val authorizationHeader: Option[Authorization] =
       token.map(t => Authorization(Credentials.Token(AuthScheme.Bearer, t)))
->>>>>>> f8c9ff2a
     val request = Method.GET(
       buildManifestUri(imageId),
       List(
@@ -313,13 +288,6 @@
     * between platforms.
     * If that assumption turns out to be incorrect, a smarter decision may need to be made to choose the manifest to lookup.
     */
-<<<<<<< HEAD
-  private def parseManifest(dockerImageIdentifier: DockerImageIdentifier, token: Option[String])(response: Response[IO])(implicit client: Client[IO]): IO[Option[DockerManifest]] = response match {
-    case Status.Successful(r) if r.headers.exists(_.value.equalsIgnoreCase(DockerManifestV2MediaType)) =>
-      r.as[DockerManifest].map(Option.apply)
-    case Status.Successful(r) if r.headers.exists(_.value.equalsIgnoreCase(DockerManifestListV2MediaType)) =>
-      r.as[DockerManifestList].flatMap({ dockerManifestList =>
-=======
   private def parseManifest(dockerImageIdentifier: DockerImageIdentifier, token: Option[String])(
     response: Response[IO]
   )(implicit client: Client[IO]): IO[Option[DockerManifest]] = response match {
@@ -327,7 +295,6 @@
       r.as[DockerManifest].map(Option.apply)
     case Status.Successful(r) if r.headers.exists(_.value.equalsIgnoreCase(DockerManifestListV2MediaType)) =>
       r.as[DockerManifestList].flatMap { dockerManifestList =>
->>>>>>> f8c9ff2a
         obtainManifestFromList(dockerManifestList, dockerImageIdentifier, token)
       }
     case _ => IO.pure(None)
