package cromwell.docker.registryv2

import cats.data.NonEmptyList
import cats.effect.IO
import cats.syntax.either._
import common.validation.Validation._
import cromwell.docker.DockerInfoActor._
import cromwell.docker._
import cromwell.docker.registryv2.DockerRegistryV2Abstract._
import io.circe.Decoder
import io.circe.generic.auto._
import org.http4s.Uri.{Authority, Scheme}
import org.http4s._
import org.http4s.circe._
import org.http4s.client.Client
import org.http4s.client.dsl.io._
import org.http4s.headers._
import org.http4s.util.CaseInsensitiveString

object DockerRegistryV2Abstract {
  implicit class EnhancedParseResult[A](val parseResult: ParseResult[A]) extends AnyVal {
    def unsafe(context: String): A =
      parseResult
        .leftMap(_.message)
        .leftMap(NonEmptyList.one)
        .unsafe(context)
  }

  val DigestHeaderName = CaseInsensitiveString("Docker-Content-Digest")
  val DockerManifestV2MediaType = "application/vnd.docker.distribution.manifest.v2+json"
  val DockerManifestListV2MediaType = "application/vnd.docker.distribution.manifest.list.v2+json"
  // See https://github.com/opencontainers/image-spec/blob/main/image-index.md
  // This is the media type that current images of Ubuntu use, https://github.com/docker-library/official-images/pull/13950
  val OCIIndexV1MediaType = "application/vnd.oci.image.index.v1+json"

  // If one of those fails it means someone changed one of the strings above to an invalid one.
  val DockerManifestV2MediaRange = MediaRange.parse(DockerManifestV2MediaType)
    .unsafe("Cannot parse invalid manifest v2 content type. Please report this error.")
  val DockerManifestListV2MediaRange = MediaRange.parse(DockerManifestListV2MediaType)
    .unsafe("Cannot parse invalid manifest list v2 content type. Please report this error.")
  val AcceptDockerManifestV2Header = Accept.parse(DockerManifestV2MediaType)
    .unsafe("Cannot parse invalid manifest v2 Accept header. Please report this error.")

  val OCIIndexV1MediaRange = MediaRange.parse(OCIIndexV1MediaType)
    .unsafe("Cannot parse invalid OCI index v1 content type. Please report this error.")
  val AcceptOCIIndexV1Header = Accept.parse(OCIIndexV1MediaType)
    .unsafe("Cannot parse invalid OCI index v1 Accept header. Please report this error.")

  implicit val entityManifestDecoder = jsonEntityDecoder[DockerManifest](DockerManifestV2MediaRange)
  implicit val entityManifestListDecoder = jsonEntityDecoder[DockerManifestList](DockerManifestListV2MediaRange)
  implicit val entityTokenDecoder = jsonOf[IO, DockerAccessToken]

  /**
    * Creates a Json decoder for the given type but allows a different media type than application/json
    * This is necessary because the docker registry API responds with an "application/vnd.docker.distribution.manifest.v2+json"
    * and not the traditional "application/json". Adapted from CirceInstances.jsonOf
    */
  private def jsonEntityDecoder[A](mediaRange: MediaRange)(implicit decoder: Decoder[A]): EntityDecoder[IO, A] = EntityDecoder.decodeBy[IO, A](mediaRange) { message =>
    CirceInstances.builder.build.jsonDecoderByteBuffer[IO]
      .decode(message, strict = false)
      .flatMap({ json =>
        decoder.decodeJson(json)
          .fold(
            failure =>
              DecodeResult.failureT(
                InvalidMessageBodyFailure(s"Could not decode JSON: $json", Some(failure))),
            DecodeResult.successT(_)
          )
      })
  }

  // Placeholder exceptions that can be carried through IO before being converted to a DockerInfoFailedResponse
  private class Unauthorized() extends Exception
  private class NotFound() extends Exception
}

/**
  * Implements logic to retrieve information (namely hash and compressed size) about a docker image
  * from a registry server conforming to the docker registry API v2 Specification:
  * https://docs.docker.com/registry/spec/api/
  */
abstract class DockerRegistryV2Abstract(override val config: DockerRegistryConfig) extends DockerRegistry {
  implicit val ec = config.executionContext
  implicit val cs = IO.contextShift(ec)
  implicit val timer = IO.timer(ec)

  protected val authorizationScheme: AuthScheme = AuthScheme.Bearer

  /**
    * This is the main function. Given a docker context and an http client, retrieve information about the docker image.
    */
  def run(dockerInfoContext: DockerInfoContext)(implicit client: Client[IO]): IO[(DockerInfoResponse, DockerInfoContext)] = {
    val dockerResponse = for {
      token <- getToken(dockerInfoContext)
      dockerSuccessResponse <- getDockerResponse(token, dockerInfoContext)
    } yield dockerSuccessResponse

    // Always map failures to a DockerHashFailedResponse instead of letting the IO fail, this is important so that the stream
    // that is calling this function will not fail
    dockerResponse.attempt
      .map({
        case Left(_: Unauthorized) => DockerInfoUnauthorized(dockerInfoContext.request)
        case Left(_: NotFound) => DockerInfoNotFound(dockerInfoContext.request)
        case Left(failure) => DockerInfoFailedResponse(failure, dockerInfoContext.request)
        case Right(value) => value
      })
      .map(_ -> dockerInfoContext)
  }

  // Execute a request. No retries because they're expected to already be handled by the client
  private def executeRequest[A](request: IO[Request[IO]], handler: Response[IO] => IO[A])(implicit client: Client[IO]): IO[A] = {
    request.flatMap(client.run(_).use[IO, A](handler))
  }

  /**
    * Obtain an authorization token for the subsequent manifest request. Return IO.pure(None) if no token is needed
    * @param dockerInfoContext context
    * @param client http client
    * @return an authorization token
    */
  protected def getToken(dockerInfoContext: DockerInfoContext)(implicit client: Client[IO]): IO[Option[String]] = {
    val request = buildTokenRequest(dockerInfoContext)
    executeRequest(request, tokenResponseHandler).map(Option.apply)
  }

  /**
    * Return a DockerInfoResponse. Makes appropriate requests using the auth token if provided
    * @param token auth token
    * @param dockerInfoContext context
    * @param client http client
    * @return docker info response
    */
  protected def getDockerResponse(token: Option[String], dockerInfoContext: DockerInfoContext)(implicit client: Client[IO]): IO[DockerInfoSuccessResponse] = {
    val requestDockerManifest = manifestRequest(token, dockerInfoContext.dockerImageID, AcceptDockerManifestV2Header)
    lazy val requestOCIManifest = manifestRequest(token, dockerInfoContext.dockerImageID, AcceptOCIIndexV1Header)
    def tryOCIManifest(err: Throwable) = executeRequest(requestOCIManifest, handleManifestResponse(dockerInfoContext, token))
    // Try to execute a request using the Docker Manifest format, and if that fails, try using the newer OCI manifest format
    executeRequest(requestDockerManifest, handleManifestResponse(dockerInfoContext, token))
      .handleErrorWith(tryOCIManifest)
  }

  /**
    * Returns true if this flow is able to process this docker image,
    * false otherwise
    */
  def accepts(dockerImageIdentifier: DockerImageIdentifier) = dockerImageIdentifier.host.contains(registryHostName(dockerImageIdentifier))

  /* Methods that must to be implemented by a subclass */

  /**
    * (e.g registry-1.docker.io)
    */
  protected def registryHostName(dockerImageIdentifier: DockerImageIdentifier): String

  /**
    * (e.g auth.docker.io)
    */
  protected def authorizationServerHostName(dockerImageIdentifier: DockerImageIdentifier): String

  /**
    * Builds the list of headers for the token request
    */
  protected def buildTokenRequestHeaders(dockerInfoContext: DockerInfoContext): List[Header]

  /* Methods that may be overridden by a subclass */

  /**
    * service parameter that can be used in the token request
    * (e.g https://auth.docker.io/token?service=registry.docker.io&scope=repository:library/ubuntu:pull)
    */
  protected def serviceName: Option[String] = None

  /**
    * Builds the token URI to be queried based on a DockerImageID
    */
  protected def buildTokenRequestUri(dockerImageID: DockerImageIdentifier): Uri = {
    val service = serviceName map { name => s"service=$name&" } getOrElse ""
    Uri.apply(
      scheme = Option(Scheme.https),
      authority = Option(Authority(host = Uri.RegName(authorizationServerHostName(dockerImageID)))),
      path = "/token",
      query = Query.fromString(s"${service}scope=repository:${dockerImageID.nameWithDefaultRepository}:pull")
    )
  }

  /**
    * Builds the token request
    */
  private def buildTokenRequest(dockerInfoContext: DockerInfoContext): IO[Request[IO]] = {
    val request = Method.GET(
      buildTokenRequestUri(dockerInfoContext.dockerImageID),
      buildTokenRequestHeaders(dockerInfoContext): _*
    )
    request
  }

  /**
    * Parse the http response coming back from the token request and returns the body as JsObject
    */
  private def tokenResponseHandler(response: Response[IO]): IO[String] = response match {
    case Status.Successful(r) => r.as[DockerAccessToken].map(_.token)
    case r => r.as[String]
      .flatMap(b => IO.raiseError(new Exception(s"Request failed with status ${r.status.code} and body $b")))
  }

  /**
    * Builds the manifest URI to be queried based on a DockerImageID
    */
  private def buildManifestUri(dockerImageID: DockerImageIdentifier): Uri = {
    Uri.apply(
      scheme = Option(Scheme.https),
      authority = Option(Authority(host = Uri.RegName(registryHostName(dockerImageID)))),
      path = s"/v2/${dockerImageID.nameWithDefaultRepository}/manifests/${dockerImageID.reference}"
    )
  }

  /**
    * Request to get the manifest, using the auth token if provided
    */
<<<<<<< HEAD
  private def manifestRequest(token: Option[String], imageId: DockerImageIdentifier, manifestHeader: Accept): IO[Request[IO]] = {
    val authorizationHeader = token.map(t => Authorization(Credentials.Token(AuthScheme.Bearer, t)))
=======
  private def manifestRequest(token: Option[String], imageId: DockerImageIdentifier): IO[Request[IO]] = {
    val authorizationHeader = token.map(t => Authorization(Credentials.Token(authorizationScheme, t)))
>>>>>>> 53f29d3b
    val request = Method.GET(
      buildManifestUri(imageId),
      List(
        Option(manifestHeader),
        authorizationHeader
      ).flatten: _*
    )
    request
  }

  private def handleManifestResponse(dockerInfoContext: DockerInfoContext, token: Option[String])(response: Response[IO])(implicit client: Client[IO]): IO[DockerInfoSuccessResponse] = {
    // Getting the manifest content is not strictly necessary but just a bonus to get the size. If it fails, log the error and return None
    def handleManifestAttempt(attempt: Either[Throwable, Option[DockerManifest]]): Option[DockerManifest] = attempt match {
      case Left(failure) =>
        logger.warn(s"Could not get manifest for ${dockerInfoContext.dockerImageID.fullName}", failure)
        None
      case Right(manifest) => manifest
    }

    for {
      hashResult <- getDigestFromResponse(response)
      maybeManifest <- parseManifest(dockerInfoContext.dockerImageID, token)(response).attempt.map(handleManifestAttempt)
    } yield DockerInfoSuccessResponse(DockerInformation(hashResult, maybeManifest.map(_.compressedSize).map(DockerSize.apply)), dockerInfoContext.request)
  }

  /**
    * Handles the http response from the manifest request
    * The response can be of 2 sorts:
    * - A manifest (https://docs.docker.com/registry/spec/manifest-v2-2/#image-manifest-field-descriptions)
    * - A manifest list which contains a list of pointers to other manifests (https://docs.docker.com/registry/spec/manifest-v2-2/#manifest-list)
    *
    * When a manifest list is returned, we need to pick one of the manifest pointers and make another request for that manifest.
    *
    * Because the different manifests in the list are (supposed to be) variations of the same image over different platforms,
    * we simply pick the first one here since we only care about the approximate size, and we don't expect it to change drastically
    * between platforms.
    * If that assumption turns out to be incorrect, a smarter decision may need to be made to choose the manifest to lookup.
    */
  private def parseManifest(dockerImageIdentifier: DockerImageIdentifier, token: Option[String])(response: Response[IO])(implicit client: Client[IO]): IO[Option[DockerManifest]] = response match {
    case Status.Successful(r) if r.headers.exists(_.value.equalsIgnoreCase(DockerManifestV2MediaType)) =>
      r.as[DockerManifest].map(Option.apply)
    case Status.Successful(r) if r.headers.exists(_.value.equalsIgnoreCase(DockerManifestListV2MediaType)) =>
      r.as[DockerManifestList].flatMap({ dockerManifestList =>
        obtainManifestFromList(dockerManifestList, dockerImageIdentifier, token)
      })
    case _ => IO.pure(None)
  }

  private def obtainManifestFromList(dockerManifestList: DockerManifestList,
                                     dockerImageIdentifier: DockerImageIdentifier,
                                     token: Option[String])(implicit client: Client[IO]): IO[Option[DockerManifest]] = {
    dockerManifestList.manifests.headOption
      .map(_.digest)
      .map(dockerImageIdentifier.swapReference) match {
      case Some(identifierWithNewHash) =>
        val request = manifestRequest(token, identifierWithNewHash, AcceptDockerManifestV2Header)
        executeRequest(request, parseManifest(dockerImageIdentifier, token))
      case None =>
        logger.error(s"The manifest list for ${dockerImageIdentifier.fullName} was empty. Cannot proceed to obtain the size of image")
        IO.pure(None)
    }
  }

  protected def getDigestFromResponse(response: Response[IO]): IO[DockerHashResult] = response match {
    case Status.Successful(r) => extractDigestFromHeaders(r.headers)
    case Status.Unauthorized(_) => IO.raiseError(new Unauthorized)
    case Status.NotFound(_) => IO.raiseError(new NotFound)
    case failed => failed.as[String].flatMap(body => IO.raiseError(new Exception(s"Failed to get manifest: $body"))
    )
  }

  private def extractDigestFromHeaders(headers: Headers) = {
    headers.find(a => a.toRaw.name.equals(DigestHeaderName)) match {
      case Some(digest) => IO.fromEither(DockerHashResult.fromString(digest.value).toEither)
      case None => IO.raiseError(new Exception(s"Manifest response did not have a digest header"))
    }
  }
}<|MERGE_RESOLUTION|>--- conflicted
+++ resolved
@@ -217,13 +217,8 @@
   /**
     * Request to get the manifest, using the auth token if provided
     */
-<<<<<<< HEAD
   private def manifestRequest(token: Option[String], imageId: DockerImageIdentifier, manifestHeader: Accept): IO[Request[IO]] = {
     val authorizationHeader = token.map(t => Authorization(Credentials.Token(AuthScheme.Bearer, t)))
-=======
-  private def manifestRequest(token: Option[String], imageId: DockerImageIdentifier): IO[Request[IO]] = {
-    val authorizationHeader = token.map(t => Authorization(Credentials.Token(authorizationScheme, t)))
->>>>>>> 53f29d3b
     val request = Method.GET(
       buildManifestUri(imageId),
       List(
