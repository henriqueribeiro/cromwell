--- conflicted
+++ resolved
@@ -42,20 +42,11 @@
                                 imports: Option[Path] = None,
                                 metadataOutput: Option[Path] = None,
                                 host: URL = CommandLineArguments.DefaultCromwellHost
-<<<<<<< HEAD
-                               ) {
-  def validateSubmission(logger: Logger): ErrorOr[ValidSubmission] = {
-
-    def getWorkflowSourceFromPath(workflowPath: Path): ErrorOr[WorkflowSourceOrUrl] = {
-      WorkflowSourceOrUrl(None, Option(workflowPath.pathAsString)).validNel
-    }
-=======
 ) {
   def validateSubmission(logger: Logger): ErrorOr[ValidSubmission] = {
 
     def getWorkflowSourceFromPath(workflowPath: Path): ErrorOr[WorkflowSourceOrUrl] =
       WorkflowSourceOrUrl(None, Option(workflowPath.pathAsString)).validNel
->>>>>>> f8c9ff2a
 
     val workflowSourceAndUrl: ErrorOr[WorkflowSourceOrUrl] = DefaultPathBuilder.build(workflowSource.get) match {
       case Success(workflowPath) =>
